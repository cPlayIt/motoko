SHELL:=bash -O globstar

CLANG ?= clang-10
WASM_CLANG ?= clang-10
WASM_LD ?= wasm-ld-10

#
# We manually list all the .c files of libtommath that we care about.
# (Usually the Wasm linker embedded in moc will complain if something is missing.)
#

TOMMATHFILES = \
   mp_init mp_zero mp_add mp_sub mp_mul mp_cmp \
   mp_set_u32 mp_set_i32 mp_get_i32 mp_get_mag_u32 \
   mp_set_u64 mp_set_i64 mp_get_i64 mp_get_mag_u64 \
   mp_div mp_init_copy mp_neg mp_abs mp_2expt mp_expt_u32 mp_set mp_sqr \
   s_mp_add mp_cmp_mag s_mp_sub mp_grow mp_clamp \
   mp_init_size mp_exch mp_clear mp_copy mp_count_bits mp_mul_2d mp_rshd mp_mul_d mp_div_2d mp_mod_2d \
   s_mp_balance_mul s_mp_toom_mul s_mp_toom_sqr s_mp_karatsuba_sqr s_mp_sqr_fast s_mp_sqr s_mp_karatsuba_mul \
   s_mp_mul_digs_fast s_mp_mul_digs mp_init_multi mp_clear_multi mp_mul_2 mp_div_2 mp_div_3 mp_lshd mp_incr \
   mp_decr mp_add_d mp_sub_d

MUSLFILES = \
  pow pow_data sin cos tan asin acos atan atan2 exp exp_data log log_data fmod \
  floor scalbn frexp strlen strnlen memcpy memset memchr memcmp snprintf vsnprintf vfprintf \
  __math_oflow __math_uflow __math_xflow __math_divzero __math_invalid \
  __rem_pio2 __rem_pio2_large __sin __cos __tan \
  stubs

TOMMATHSRC ?= $(CURDIR)/../../libtommath
MUSLSRC ?= $(CURDIR)/../../wasi-libc/libc-top-half/musl
MUSL_WASI_SYSROOT ?= $(MUSLSRC)/../../sysroot

#
# Various libtommath flags, in particular telling it to use our own memory
# manager
#

TOMMATH_FLAGS = \
  -DMP_32BIT \
  -DMP_MALLOC=mp_malloc \
  -DMP_REALLOC=mp_realloc \
  -DMP_CALLOC=mp_calloc \
  -DMP_FREE=mp_free \
  -DMP_MEMSET=0 \
  -DMP_FIXED_CUTOFFS \
  -DMP_NO_FILE \

#
# Various musl flags, in particular telling it to not have long doubles
# and exclude <errno.h>, which pulls in too many dependencies
#
# Note: we use a bit of magic to get rid of invocations to __fwritex (and similar)
#       - the headers contain a declaration, we rename it to (__fwritex ## __COUNTER__)
#       - similarly the invocation becomes __fwritex_2(...) which we inline immediately
#       Be aware that upon bumps of the musl sources the number of occurrences may jump a bit
#       and will need tweaks/additions below.
#       Similarly we define include guards (to suppress certain headers), but those should be
#       pretty stable.
#       TODO: run `wasm2wat mo-rts.wasm | grep -F '(import' | grep __fwritex_` expecting empty.
#
#       See also https://stackoverflow.com/questions/1597007/creating-c-macro-with-and-line-token-concatenation-with-positioning-macr

MUSL_FLAGS = \
  -isystem $(MUSLSRC)/arch/wasm32 \
  -isystem $(MUSLSRC)/src/include \
  -isystem $(MUSLSRC)/src/internal \
  -isystem $(MUSL_WASI_SYSROOT)/include \
  -I $(MUSLSRC)/../headers/private \
  -I $(MUSLSRC)/src/include \
  -D_ERRNO_H -DEOVERFLOW=75 -DEINVAL=22 \
  -Derrno='(*({ static int bla = 0; &bla; }))' \
  -DNL_ARGMAX=9 \
  -D'TOKENPASTE0(x, y)=x \#\# y' \
  -D'TOKENPASTE(x, y)=TOKENPASTE0(x, y)' \
  -D'__fwritex=TOKENPASTE(__fwritex_,__COUNTER__)' \
  -D'__fwritex_2(s, l, f)=(f->write((f), (s), (l)))' \
  -D'__towrite=TOKENPASTE(__towrite_,__COUNTER__)' \
  -D'__towrite_3(f)=(0)' \
  -D__wasilibc_printscan_no_long_double \
  -D__wasilibc_printscan_full_support_option='""' \
  -D__wasi__ \
  -D__NEED_va_list \
  -D__NEED_off_t \
  -D__NEED_locale_t \
  -Dsqrt=__builtin_sqrt \
  -Dfabs=__builtin_fabs

#
# clang flags
#

CLANG_FLAGS = \
   --compile \
   -fpic \
   -fvisibility=hidden \
   --std=c11 \
   --target=wasm32-emscripten \
   -fno-builtin -ffreestanding \
   --optimize=s \
   -resource-dir=$(WASM_CLANG_LIB)/lib/clang/10.0.1

#
# Build targets
#

.PHONY: all

all: \
    mo-rts-copying-gc.wasm \
    mo-rts-copying-gc-debug.wasm \
    mo-rts-compacting-gc.wasm \
    mo-rts-compacting-gc-debug.wasm

_build:
	mkdir -p $@

_build/wasm:
	mkdir -p $@

#
# Let make automatically search these directorys (tommath and musl) for .c files
#

vpath %.c $(MUSLSRC)/src/math $(MUSLSRC)/src/stdio $(MUSLSRC)/src/string $(MUSLSRC)/src/ctype $(TOMMATHSRC)


#
# Building the libtommath files
#

TOMMATH_WASM_O=$(TOMMATHFILES:%=_build/wasm/tommath_%.o)
TOMMATH_WASM_A=_build/libtommath.a

_build/wasm/tommath_%.o: bn_%.c | _build/wasm
	$(WASM_CLANG) $(CLANG_FLAGS) $(TOMMATH_FLAGS) $< --output $@

$(TOMMATH_WASM_A): $(TOMMATH_WASM_O)
	llvm-ar rcs $@ $^
	llvm-ranlib $@

#
# Building the musl files
#

MUSL_WASM_O=$(MUSLFILES:%=_build/wasm/musl_%.o)
MUSL_WASM_A=_build/libmusl.a

_build/wasm/musl_%.o: %.c | _build/wasm
	$(WASM_CLANG) $(CLANG_FLAGS) $(MUSL_FLAGS) $< --output $@


$(MUSL_WASM_A): $(MUSL_WASM_O)
	llvm-ar rcs $@ $^
	llvm-ranlib $@

#
# The rust code code of the RTS
#

RTS_COPYING_GC_WASM_A=_build/wasm/libmotoko_rts_copying_gc.a
RTS_COPYING_GC_DEBUG_WASM_A=_build/wasm/libmotoko_rts_copying_gc_debug.a
RTS_COMPACTING_GC_WASM_A=_build/wasm/libmotoko_rts_compacting_gc.a
RTS_COMPACTING_GC_DEBUG_WASM_A=_build/wasm/libmotoko_rts_compacting_gc_debug.a

TOMMATH_BINDINGS_RS=_build/tommath_bindings.rs

$(TOMMATH_BINDINGS_RS): | _build
	bindgen $(TOMMATHSRC)/tommath.h \
	    -o $@ \
	    --use-core --ctypes-prefix=libc --no-layout-tests \
	    --whitelist-function mp_init \
	    --whitelist-function mp_init_copy \
	    --whitelist-function mp_set_u32 \
	    --whitelist-function mp_set_i32 \
	    --whitelist-function mp_get_i32 \
	    --whitelist-function mp_set_u64 \
	    --whitelist-function mp_set_i64 \
	    --whitelist-function mp_get_i64 \
	    --whitelist-function mp_count_bits \
	    --whitelist-function mp_cmp \
	    --whitelist-function mp_add \
	    --whitelist-function mp_sub \
	    --whitelist-function mp_mul \
	    --whitelist-function mp_div \
	    --whitelist-function mp_div_2d \
	    --whitelist-function mp_neg \
	    --whitelist-function mp_abs \
	    --whitelist-function mp_mul_2d \
	    --whitelist-function mp_expt_u32 \
	    --whitelist-function mp_2expt \
	    --whitelist-function mp_incr \
	    --blacklist-type __int32_t \
	    --blacklist-type __int64_t \
	    --blacklist-type __uint32_t \
	    --blacklist-type __uint64_t \
            -- $(TOMMATH_FLAGS)

	# Whitelist parameters used as libtommath.h has lots of definitions that we don't
	# need. Blacklist parameters are used because bindgen still generates unused type
	# definition with the whitelist parameters.
	#
	# Note that bindgen can't generate Rust macros or functions for CPP macros, so
	# macros like `mp_get_u32` and `mp_isneg` need to be manually implemented.


$(RTS_COPYING_GC_WASM_A): $(TOMMATH_BINDINGS_RS) $(wildcard motoko-rts/src/*.rs) | _build/wasm
	cd motoko-rts && xargo build --release --target=wasm32-unknown-emscripten
	cp motoko-rts/target/wasm32-unknown-emscripten/release/libmotoko_rts.a $@

$(RTS_COPYING_GC_DEBUG_WASM_A): $(TOMMATH_BINDINGS_RS) $(wildcard motoko-rts/src/*.rs) | _build/wasm
	cd motoko-rts && xargo build --target=wasm32-unknown-emscripten
	cp motoko-rts/target/wasm32-unknown-emscripten/debug/libmotoko_rts.a $@

$(RTS_COMPACTING_GC_WASM_A): $(TOMMATH_BINDINGS_RS) $(wildcard motoko-rts/src/*.rs) | _build/wasm
	cd motoko-rts && xargo build --release --target=wasm32-unknown-emscripten --features=compacting_gc
	cp motoko-rts/target/wasm32-unknown-emscripten/release/libmotoko_rts.a $@

$(RTS_COMPACTING_GC_DEBUG_WASM_A): $(TOMMATH_BINDINGS_RS) $(wildcard motoko-rts/src/*.rs) | _build/wasm
	cd motoko-rts && xargo build --target=wasm32-unknown-emscripten --features=compacting_gc
	cp motoko-rts/target/wasm32-unknown-emscripten/debug/libmotoko_rts.a $@

#
# The test suite
#

.PHONY: test
test: $(TOMMATH_WASM_A) $(TOMMATH_BINDINGS_RS)
	cd motoko-rts-tests && cargo build --target=wasm32-wasi
	wasmtime --disable-cache --cranelift motoko-rts-tests/target/wasm32-wasi/debug/motoko-rts-tests.wasm

#
# Putting it all together
#

# These symbols from musl are used by the code generator directly
EXPORTED_SYMBOLS=\
  __wasm_call_ctors \
  memcpy \
  memcmp \
  tan \
  asin \
  acos \
  atan \
  atan2 \
  pow \
  sin \
  cos \
  exp \
  fmod \
  log \

<<<<<<< HEAD
mo-rts-copying-gc.wasm: $(RTS_COPYING_GC_WASM_A) $(TOMMATH_WASM_A) $(MUSL_WASM_A)
	$(WASM_LD) -o $@ \
		--import-memory --shared --no-entry --gc-sections \
                $(EXPORTED_SYMBOLS:%=--export=%) \
		--whole-archive \
		$+

mo-rts-copying-gc-debug.wasm: $(RTS_COPYING_GC_DEBUG_WASM_A) $(TOMMATH_WASM_A) $(MUSL_WASM_A)
	$(WASM_LD) -o $@ \
		--import-memory --shared --no-entry --gc-sections \
                $(EXPORTED_SYMBOLS:%=--export=%) \
		--whole-archive \
		$+

mo-rts-compacting-gc.wasm: $(RTS_COMPACTING_GC_WASM_A) $(TOMMATH_WASM_A) $(MUSL_WASM_A)
=======
mo-rts.wasm: $(TOMMATH_WASM_A) $(MUSL_WASM_A) $(RTS_RUST_WASM_A)
>>>>>>> cbba64fb
	$(WASM_LD) -o $@ \
		--import-memory --shared --no-entry --gc-sections \
                $(EXPORTED_SYMBOLS:%=--export=%) \
		--whole-archive \
		$+

mo-rts-compacting-gc-debug.wasm: $(RTS_COMPACTING_GC_DEBUG_WASM_A) $(TOMMATH_WASM_A) $(MUSL_WASM_A)
	$(WASM_LD) -o $@ \
		--import-memory --shared --no-entry --gc-sections \
                $(EXPORTED_SYMBOLS:%=--export=%) \
		--whole-archive \
		$+

clean:
	rm -rf \
	  _build \
	  mo-rts-copying-gc.wasm \
	  mo-rts-copying-gc-debug.wasm \
	  mo-rts-compacting-gc.wasm \
	  mo-rts-compacting-gc-debug.wasm \
	  motoko-rts/target \
	  motoko-rts-tests/target \
	  motoko-rts/xargo-home \
	  motoko-rts/cargo-home<|MERGE_RESOLUTION|>--- conflicted
+++ resolved
@@ -250,7 +250,6 @@
   fmod \
   log \
 
-<<<<<<< HEAD
 mo-rts-copying-gc.wasm: $(RTS_COPYING_GC_WASM_A) $(TOMMATH_WASM_A) $(MUSL_WASM_A)
 	$(WASM_LD) -o $@ \
 		--import-memory --shared --no-entry --gc-sections \
@@ -266,9 +265,6 @@
 		$+
 
 mo-rts-compacting-gc.wasm: $(RTS_COMPACTING_GC_WASM_A) $(TOMMATH_WASM_A) $(MUSL_WASM_A)
-=======
-mo-rts.wasm: $(TOMMATH_WASM_A) $(MUSL_WASM_A) $(RTS_RUST_WASM_A)
->>>>>>> cbba64fb
 	$(WASM_LD) -o $@ \
 		--import-memory --shared --no-entry --gc-sections \
                 $(EXPORTED_SYMBOLS:%=--export=%) \
