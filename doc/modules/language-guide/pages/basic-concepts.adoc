--- conflicted
+++ resolved
@@ -121,12 +121,8 @@
 
 === Declarations and variable substitution
 
-<<<<<<< HEAD
-Declarations can be mutually recursive, but in cases where they are not, they permit a substitution semantics  
+Declarations can be mutually recursive, but in cases where they are not, they permit substitution semantics.
 (that is, replacing equals for equals, as familiar from high-school algebraic simplification).
-=======
-Declarations can be mutually recursive, but in cases where they are not, they permit substitution semantics.
->>>>>>> 475d1bb8
 
 Recall our original example:
 
