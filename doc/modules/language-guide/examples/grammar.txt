<list(X, SEP)> ::= 
    <empty>
    X
    X SEP <list(X, SEP)>

<list1(X, SEP)> ::= 
    X
    X SEP <list(X, SEP)>

<obj_sort> ::= 
    'object'
    'actor'
    'module'

<func_sort_opt> ::= 
    <empty>
    'shared' 'query'?
    'query'

<shared_pat_opt> ::= 
    <empty>
    'shared' 'query'? <pat_plain>?
    'query' <pat_plain>?

<typ_obj> ::= 
    '{' <list(<typ_field>, ';')> '}'

<typ_variant> ::= 
    '{' '#' '}'
    '{' <list1(<typ_tag>, ';')> '}'

<typ_nullary> ::= 
    '(' <list(<typ_item>, ',')> ')'
    <id> ('.' <id>)* <typ_args>?
    '[' 'var'? <typ> ']'
    <typ_obj>
    <typ_variant>

<typ_un> ::= 
    <typ_nullary>
    '?' <typ_un>

<typ_pre> ::= 
    <typ_un>
    'async' <typ_pre>
    <obj_sort> <typ_obj>

<typ> ::= 
    <typ_pre>
    <func_sort_opt> ('<' <list(<typ_bind>, ',')> '>')? <typ_un> '->' <typ>

<typ_item> ::= 
    <id> ':' <typ>
    <typ>

<typ_args> ::= 
    '<' <list(<typ>, ',')> '>'

<typ_field> ::= 
    'var'? <id> ':' <typ>
    <id> ('<' <list(<typ_bind>, ',')> '>')? <typ_nullary> ':' <typ>

<typ_tag> ::= 
    '#' <id> (':' <typ>)?

<typ_bind> ::= 
    <id> '<:' <typ>
    <id>

<lit> ::= 
    'null'
    <bool>
    <nat>
    <float>
    <char>
    <text>

<unop> ::= 
    '+'
    '-'
    '^'

<binop> ::= 
    '+'
    '-'
    '*'
    '/'
    '%'
    '**'
    '&'
    '|'
    '^'
    '<<'
    ' >>'
    '+>>'
    '<<>'
    '<>>'
    '#'

<relop> ::= 
    '=='
    '!='
    ' < '
    '<='
    ' > '
    '>='

<unassign> ::= 
    '+='
    '-='
    '^='

<binassign> ::= 
    '+='
    '-='
    '*='
    '/='
    '%='
    '**-'
    '&='
    '|='
    '^='
    '<<='
    '>>='
    '+>>='
    '<<>='
    '<>>='
    '@='

<exp_obj> ::= 
    '{' <list(<exp_field>, ';')> '}'

<exp_plain> ::= 
    <lit>
    '(' <list(<exp>, ',')> ')'

<exp_nullary> ::= 
    <exp_obj>
    <exp_plain>
    <id>

<exp_post> ::= 
    <exp_nullary>
    '[' 'var'? <list(<exp_nonvar>, ',')> ']'
    <exp_post> '[' <exp> ']'
    <exp_post> '.'<nat>
    <exp_post> '.' <id>
    <exp_post> ('<' <list(<typ>, ',')> '>')? <exp_nullary>
    <exp_post> BANG

<exp_un> ::= 
    <exp_post>
    '#' <id>
    '#' <id> <exp_nullary>
    '?' <exp_un>
    <unop> <exp_un>
    <unassign> <exp_un>
    'actor' <exp_plain>
    'not' <exp_un>
    'debug_show' <exp_un>

<exp_bin> ::= 
    <exp_un>
    <exp_bin> <binop> <exp_bin>
    <exp_bin> <relop> <exp_bin>
    <exp_bin> 'and' <exp_bin>
    <exp_bin> 'or' <exp_bin>
    <exp_bin> ':' <typ>

<exp_nondec> ::= 
    <exp_bin>
    <exp_bin> ':=' <exp>
    <exp_bin> <binassign> <exp>
    'return' <exp>?
    'async' <exp_nest>
    'await' <exp_nest>
    'assert' <exp_nest>
    'label' <id> (':' <typ>)? <exp_nest>
    'break' <id> <exp_nullary>?
    'continue' <id>
    'debug' <exp_nest>
    'if' <exp_nullary> <exp_nest>
    'if' <exp_nullary> <exp_nest> 'else' <exp_nest>
    'try' <exp_nest> <catch>
    'throw' <exp_nest>
    'switch' <exp_nullary> '{' <list(<case>, ';')> '}'
    'while' <exp_nullary> <exp_nest>
    'loop' <exp_nest>
    'loop' <exp_nest> 'while' <exp_nest>
    'for' '(' <pat> 'in' <exp> ')' <exp_nest>
    'ignore' <exp_nest>
    'do' <block>
<<<<<<< HEAD
    'do' 'async' <block>
=======
    'do' '?' <block>
>>>>>>> 8d9949a6

<exp_nonvar> ::= 
    <exp_nondec>
    <dec_nonvar>

<exp> ::= 
    <exp_nonvar>
    <dec_var>

<exp_nest> ::= 
    <block>
    <exp>

<block> ::= 
    '{' <list(<dec>, ';')> '}'

<case> ::= 
    'case' <pat_nullary> <exp_nest>

<catch> ::= 
    'catch' <pat_nullary> <exp_nest>

<exp_field> ::= 
    'var'? <id> '=' <exp>

<dec_field> ::= 
    <vis> <stab> <dec>

<vis> ::= 
    <empty>
    'private'
    'public'
    'system'

<stab> ::= 
    <empty>
    'flexible'
    'stable'

<pat_plain> ::= 
    '_'
    <id>
    <lit>
    '(' <list(<pat_bin>, ',')> ')'

<pat_nullary> ::= 
    <pat_plain>
    '{' <list(<pat_field>, ';')> '}'

<pat_un> ::= 
    <pat_nullary>
    '#' <id>
    '#' <id> <pat_nullary>
    '?' <pat_un>
    <unop> <lit>

<pat_bin> ::= 
    <pat_un>
    <pat_bin> 'or' <pat_bin>
    <pat_bin> ':' <typ>

<pat> ::= 
    <pat_bin>

<pat_field> ::= 
    <id> (':' <typ>)?
    <id> (':' <typ>)? '=' <pat>


<dec_var> ::= 
    'var' <id> (':' <typ>)? '=' <exp>

<dec_nonvar> ::= 
    'let' <pat> '=' <exp>
    'type' <id> ('<' <list(<typ_bind>, ',')> '>')? '=' <typ>
    <obj_sort> <id>? '='? <obj_body>
    <shared_pat_opt> 'func' <id>? ('<' <list(<typ_bind>, ',')> '>')? <pat_plain> (':' <typ>)? <func_body>
    <shared_pat_opt> <obj_sort>? 'class' <id>? ('<' <list(<typ_bind>, ',')> '>')? <pat_plain> (':' <typ>)? <class_body>

<dec> ::= 
    <dec_var>
    <dec_nonvar>
    <exp_nondec>

<func_body> ::= 
    '=' <exp>
    <block>

<obj_body> ::= 
    '{' <list(<dec_field>, ';')> '}'

<class_body> ::= 
    '=' <id>? <obj_body>
    <obj_body>

<imp> ::= 
    'import' <id>? '='? <text>

<prog> ::= 
    <list(<imp>, ';')> <list(<dec>, ';')> 

<|MERGE_RESOLUTION|>--- conflicted
+++ resolved
@@ -190,11 +190,8 @@
     'for' '(' <pat> 'in' <exp> ')' <exp_nest>
     'ignore' <exp_nest>
     'do' <block>
-<<<<<<< HEAD
+    'do' '?' <block>
     'do' 'async' <block>
-=======
-    'do' '?' <block>
->>>>>>> 8d9949a6
 
 <exp_nonvar> ::= 
     <exp_nondec>
