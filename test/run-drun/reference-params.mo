--- conflicted
+++ resolved
@@ -1,18 +1,12 @@
-<<<<<<< HEAD
+import Prim "mo:prim";
 actor Test {
   public func go () {
     let a = actor {
       public func hello() {
-	debugPrint("Hello World!");
+	Prim.debugPrint("Hello World!");
       };
-=======
-import Prim "mo:prim";
-actor {
-  let a = actor {
-    public func hello() {
-      Prim.debugPrint("Hello World!");
->>>>>>> aac015e9
     };
+
     a.hello();
 
     // test passing an actor to an actor
@@ -37,19 +31,18 @@
 	f();
       };
       public func hello() {
-	debugPrint("Hello Universe!");
+	Prim.debugPrint("Hello Universe!");
       };
       public func go() {
 	say_hi(hello);
       }
     };
-<<<<<<< HEAD
     d.go();
 
     // test passing a self to an actor
     let e = actor this {
       public func hello() {
-	debugPrint("Hello Galaxy!");
+	Prim.debugPrint("Hello Galaxy!");
       };
       public func send_to(f : shared (actor { hello : () -> () }) -> ()) {
 	f(this);
@@ -59,29 +52,6 @@
   }
 };
 
-Test.go() //OR-CALL ingress go "DIDL\x00\x00"
+Test.go(); //OR-CALL ingress go "DIDL\x00\x00"
 //SKIP comp
-=======
-    public func hello() {
-      Prim.debugPrint("Hello Universe!");
-    };
-    public func go() {
-      say_hi(hello);
-    }
-  };
-  d.go();
-
-  // test passing a self to an actor
-  let e = actor this {
-    public func hello() {
-      Prim.debugPrint("Hello Galaxy!");
-    };
-    public func send_to(f : shared (actor { hello : () -> () }) -> ()) {
-      f(this);
-    }
-  };
-  e.send_to(b.say_hi);
-}
-//SKIP comp
-//SKIP comp-stub
->>>>>>> aac015e9
+//SKIP comp-stub