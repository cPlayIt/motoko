ASC=../src/asc
DVM=dvm
OUTDIR=_out
DOCDIR=doc
MDofAS=./markdown-of-actorscript.py
MDofMD=./markdown-of-markdown.py
PANDOC=pandoc

WASM=\
  ProduceExchange\
	loadWorkloadAndQueryBig\

OUTFILES=$(addsuffix .out, $(TESTS)) $(addsuffix .wasm, $(WASM))

OUTPATHS=$(addprefix $(OUTDIR)/, $(OUTFILES))

.PHONY: default all clean alltests alldoc docMd docHtml profile-wasm profile-wasm-success profile-interp profile-interp-small

default: all

docmsg:
	@echo Begin building documentation in \`$(DOCDIR)\`...
	@echo $(HRULE)

alltests: $(OUTDIR) $(OUTPATHS)

all: alltests alldoc profile-wasm-success profile-interp-small

clean:
	rm -rf $(OUTDIR) $(DOCDIR)

$(OUTDIR):
	@mkdir $@

#########################################################################################################33

##
## Unit tests
##

# Add new module targets here:
TESTS=\
	Option \
	Result \
	Hash \
	List \
	ListTest \
	AssocList \
	Trie \
	DocTable \
	Set \
	SetDb \
	SetDbTest \
	ProduceExchange \
	producerRemInventory \
	retailerReserveMany \
	evalBulk \

$(OUTDIR)/Hash.out: hash.as | $(OUTDIR)
	$(ASC) -r $(filter-out $(OUTDIR), $^) > $@

$(OUTDIR)/Option.out: option.as | $(OUTDIR)
	$(ASC) -r $(filter-out $(OUTDIR), $^) > $@

$(OUTDIR)/Result.out: result.as | $(OUTDIR)
	$(ASC) -r $(filter-out $(OUTDIR), $^) > $@

$(OUTDIR)/List.out: list.as | $(OUTDIR)
	$(ASC) -r $(filter-out $(OUTDIR), $^) > $@

$(OUTDIR)/ListTest.out: listTest.as | $(OUTDIR)
	$(ASC) -r $(filter-out $(OUTDIR), $^) > $@

$(OUTDIR)/AssocList.out: assocList.as | $(OUTDIR)
	$(ASC) -r $(filter-out $(OUTDIR), $^) > $@

$(OUTDIR)/Trie.out: trie.as | $(OUTDIR)
	$(ASC) -r $(filter-out $(OUTDIR), $^) > $@

$(OUTDIR)/DocTable.out: docTable.as | $(OUTDIR)
	$(ASC) -r $(filter-out $(OUTDIR), $^) > $@

$(OUTDIR)/Set.out: set.as | $(OUTDIR)
	$(ASC) -r $(filter-out $(OUTDIR), $^) > $@

$(OUTDIR)/SetDb.out: setDb.as | $(OUTDIR)
	$(ASC) -r $(filter-out $(OUTDIR), $^) > $@

$(OUTDIR)/SetDbTest.out: setDbTest.as | $(OUTDIR)
	$(ASC) -r $(filter-out $(OUTDIR), $^) > $@

#########################################################################################################33

##
## PX Unit tests
##

PRODUCE_EXCHANGE_SRC=\
	prelude.as option.as hash.as list.as assocList.as trie.as docTable.as result.as \
	examples/produce-exchange/serverTypes.as \
	examples/produce-exchange/serverLang.as \
	examples/produce-exchange/serverModelTypes.as \
	examples/produce-exchange/serverModel.as \
	examples/produce-exchange/serverActor.as \

$(OUTDIR)/ProduceExchange.out: $(PRODUCE_EXCHANGE_SRC) \
	examples/produce-exchange/test/simpleSetupAndQuery.as | $(OUTDIR)
	$(ASC) -r examples/produce-exchange/serverActor.as examples/produce-exchange/test/simpleSetupAndQuery.as > $@

$(OUTDIR)/retailerReserveMany.out: $(PRODUCE_EXCHANGE_SRC) \
	examples/produce-exchange/test/retailerReserveMany.as | $(OUTDIR)
	$(ASC) -r examples/produce-exchange/serverActor.as examples/produce-exchange/test/retailerReserveMany.as > $@

$(OUTDIR)/producerRemInventory.out: $(PRODUCE_EXCHANGE_SRC) \
	examples/produce-exchange/test/producerRemInventory.as | $(OUTDIR)
	$(ASC) -r examples/produce-exchange/serverActor.as examples/produce-exchange/test/producerRemInventory.as > $@

$(OUTDIR)/evalBulk.out: $(PRODUCE_EXCHANGE_SRC) \
	examples/produce-exchange/test/evalBulk.as | $(OUTDIR)
	$(ASC) -r examples/produce-exchange/serverActor.as examples/produce-exchange/test/evalBulk.as > $@

$(OUTDIR)/ProduceExchange.wasm: $(PRODUCE_EXCHANGE_SRC) | $(OUTDIR)
	$(ASC) -c --dfinity -o $@ examples/produce-exchange/serverActor.as

#########################################################################################################33

##
## Documentation
##

alldoc: docMd docHtml

# Markdown documentation, extracted from the source directory
docMd: \
	$(DOCDIR)/README.md \
	$(DOCDIR)/prelude.md \
	$(DOCDIR)/option.md \
	$(DOCDIR)/result.md \
	$(DOCDIR)/hash.md \
	$(DOCDIR)/list.md \
	$(DOCDIR)/assocList.md \
	$(DOCDIR)/trie.md \
	$(DOCDIR)/docTable.md \
	$(DOCDIR)/set.md \
	$(DOCDIR)/setDb.md \
	$(DOCDIR)/setDbTest.md \
	$(DOCDIR)/examples/produce-exchange/README.md \
	$(DOCDIR)/examples/produce-exchange/serverTypes.md \
	$(DOCDIR)/examples/produce-exchange/serverLang.md \
	$(DOCDIR)/examples/produce-exchange/serverActor.md \
	$(DOCDIR)/examples/produce-exchange/serverModelTypes.md \
	$(DOCDIR)/examples/produce-exchange/serverModel.md \
	| \
	$(DOCDIR)/ \
	$(DOCDIR)/examples/produce-exchange/

# HTML documentation, extracted from the source directory
docHtml: \
	$(DOCDIR)/README.html \
	$(DOCDIR)/prelude.html \
	$(DOCDIR)/option.html \
	$(DOCDIR)/result.html \
	$(DOCDIR)/hash.html \
	$(DOCDIR)/list.html \
	$(DOCDIR)/assocList.html \
	$(DOCDIR)/trie.html \
	$(DOCDIR)/docTable.html \
	$(DOCDIR)/set.html \
	$(DOCDIR)/setDb.html \
	$(DOCDIR)/setDbTest.html \
	$(DOCDIR)/examples/produce-exchange/README.html \
	$(DOCDIR)/examples/produce-exchange/serverTypes.html \
	$(DOCDIR)/examples/produce-exchange/serverLang.html \
	$(DOCDIR)/examples/produce-exchange/serverActor.html \
	$(DOCDIR)/examples/produce-exchange/serverModelTypes.html \
	$(DOCDIR)/examples/produce-exchange/serverModel.html \
	| \
	$(DOCDIR)/ \
	$(DOCDIR)/examples/produce-exchange/

$(DOCDIR):
	mkdir $@

$(DOCDIR)/README.md: README.md | $(DOCDIR)
	@echo "<!-- **[ DO NOT EDIT -- GENERATED by a Makefile, on `date` ]** -->" > $@
	@echo "" >> $@
	$(MDofMD) $< >> $@

$(DOCDIR)/examples/produce-exchange/: README.md
	@mkdir -p $@

$(DOCDIR)/examples/produce-exchange/README.md: examples/produce-exchange/README.md | $(DOCDIR)/examples/produce-exchange/
	@echo "<!-- **[ DO NOT EDIT -- GENERATED by a Makefile, on `date` ]** -->" > $@
	@echo "" >> $@
	$(MDofMD) $< >> $@

<<<<<<< HEAD
=======
$(OUTDIR)/Hash.out: hash.as | $(OUTDIR)
	$(ASC) -r $(filter-out $(OUTDIR), $^) > $@

$(OUTDIR)/Option.out: option.as | $(OUTDIR)
	$(ASC) -r $(filter-out $(OUTDIR), $^) > $@

$(OUTDIR)/Result.out: result.as | $(OUTDIR)
	$(ASC) -r $(filter-out $(OUTDIR), $^) > $@

$(OUTDIR)/List.out: list.as | $(OUTDIR)
	$(ASC) -r $(filter-out $(OUTDIR), $^) > $@

$(OUTDIR)/ListTest.out: listTest.as | $(OUTDIR)
	$(ASC) -r $(filter-out $(OUTDIR), $^) > $@

$(OUTDIR)/AssocList.out: assocList.as | $(OUTDIR)
	$(ASC) -r $(filter-out $(OUTDIR), $^) > $@

$(OUTDIR)/Trie.out: trie.as | $(OUTDIR)
	$(ASC) -r $(filter-out $(OUTDIR), $^) > $@

$(OUTDIR)/DocTable.out: docTable.as | $(OUTDIR)
	$(ASC) -r $(filter-out $(OUTDIR), $^) > $@

$(OUTDIR)/Set.out: set.as | $(OUTDIR)
	$(ASC) -r $(filter-out $(OUTDIR), $^) > $@

$(OUTDIR)/SetDb.out: setDb.as | $(OUTDIR)
	$(ASC) -r $(filter-out $(OUTDIR), $^) > $@

$(OUTDIR)/SetDbTest.out: setDbTest.as | $(OUTDIR)
	$(ASC) -r $(filter-out $(OUTDIR), $^) > $@

PRODUCE_EXCHANGE_SRC=\
	prelude.as option.as hash.as list.as assocList.as trie.as docTable.as result.as \
	examples/produce-exchange/serverTypes.as \
	examples/produce-exchange/serverLang.as \
	examples/produce-exchange/serverModelTypes.as \
	examples/produce-exchange/serverModel.as \
	examples/produce-exchange/serverActor.as \

$(OUTDIR)/ProduceExchange.out: $(PRODUCE_EXCHANGE_SRC) \
	examples/produce-exchange/test/simpleSetupAndQuery.as | $(OUTDIR)
	$(ASC) -r examples/produce-exchange/test/simpleSetupAndQuery.as > $@

$(OUTDIR)/retailerReserveMany.out: $(PRODUCE_EXCHANGE_SRC) \
	examples/produce-exchange/test/retailerReserveMany.as | $(OUTDIR)
	$(ASC) -r examples/produce-exchange/test/retailerReserveMany.as > $@

$(OUTDIR)/producerRemInventory.out: $(PRODUCE_EXCHANGE_SRC) \
	examples/produce-exchange/test/producerRemInventory.as | $(OUTDIR)
	$(ASC) -r examples/produce-exchange/test/producerRemInventory.as > $@

$(OUTDIR)/evalBulk.out: $(PRODUCE_EXCHANGE_SRC) \
	examples/produce-exchange/test/evalBulk.as | $(OUTDIR)
	$(ASC) -r examples/produce-exchange/test/evalBulk.as > $@

$(OUTDIR)/ProduceExchange.wasm: $(PRODUCE_EXCHANGE_SRC) | $(OUTDIR)
	$(ASC) -c -o $@ examples/produce-exchange/serverActor.as

>>>>>>> 741e6181
$(DOCDIR)/%.md: %.as $(MDofAS) | $(DOCDIR)
	@echo "<!-- **[ Do not edit; This file was machine-generated on `date`. ]** -->" > $@
	@echo "" >> $@
	@echo "" >> $@
	$(MDofAS) $< >> $@

$(DOCDIR)/%.html: $(DOCDIR)/%.md
	$(PANDOC) -f gfm $^ > $@

#########################################################################################################33

##
## Profiling
##

# to do: Fix my Makefile targets below to make the file shorter; 
#        There is lot of redundancy, but I don't know how to hack the Makefile to overcome it without also making it too complex.

PROFILE_LOAD_SRC=\
	examples/produce-exchange/serverActor.as \
	examples/produce-exchange/test/profileLoad.as

PROFILE_LOAD_QUERY_SRC=\
	examples/produce-exchange/serverActor.as \
	examples/produce-exchange/test/profileLoadQuery.as

PROFILE_FIELDS=\
		--profile-field "hash_bit_length" \
		--profile-field "producer_count" \
		--profile-field "inventory_count" \
		--profile-field "transporter_count" \
		--profile-field "route_count" \
		--profile-field "retailer_join_count" \
		--profile-field "retailer_query_cost" \
		--profile-field "retailer_query_size_max" \

##
## To see the sizes of the workloads below, run `make profile-fast-counts`:
##

profile-fast-counts: \
	$(OUTDIR)/profileFastCounts.csv

$(OUTDIR)/profileFastCounts.csv: examples/produce-exchange/test/profileFastCounts.as
	$(ASC) -r examples/produce-exchange/test/profileFastCounts.as > $@


profile-interp-small: \
	$(OUTDIR)/profileLoadQuery.05-01.csv \
	$(OUTDIR)/profileLoadQuery.05-02.csv \
	$(OUTDIR)/profileLoadQuery.05-03.csv \

profile-interp: \
	$(OUTDIR)/profileLoadQuery.05-01.csv \
	$(OUTDIR)/profileLoadQuery.05-02.csv \
	$(OUTDIR)/profileLoadQuery.05-03.csv \
	$(OUTDIR)/profileLoadQuery.05-04.csv \
	$(OUTDIR)/profileLoadQuery.05-05.csv \
	$(OUTDIR)/profileLoadQuery.05-06.csv \
	$(OUTDIR)/profileLoadQuery.05-07.csv \
	$(OUTDIR)/profileLoadQuery.05-08.csv \
	$(OUTDIR)/profileLoadQuery.05-09.csv \
	$(OUTDIR)/profileLoadQuery.05-10.csv \
	$(OUTDIR)/profileLoadQuery.05-20.csv \
	$(OUTDIR)/profileLoadQuery.05-50.csv \
	$(OUTDIR)/profileLoadQuery.05-100.csv \

## AS wishlist: the following various targets each take a params file that defines two variables used in the common test file.
##              it would be better if we could accept named AS values as CLI params; that feature would obviate the need for the `param-X-Y.as` files used below:

$(OUTDIR)/profileLoadQuery.05-01.csv: $(PRODUCE_EXCHANGE_SRC) $(PROFILE_LOAD_QUERY_SRC) | $(OUTDIR)
	time $(ASC) -r --profile examples/produce-exchange/test/params-5-1.as $(PROFILE_LOAD_QUERY_SRC) --profile-file $@ $(PROFILE_FIELDS)

$(OUTDIR)/profileLoadQuery.05-02.csv: $(PRODUCE_EXCHANGE_SRC) $(PROFILE_LOAD_QUERY_SRC) | $(OUTDIR)
	time $(ASC) -r --profile examples/produce-exchange/test/params-5-2.as $(PROFILE_LOAD_QUERY_SRC) --profile-file $@ $(PROFILE_FIELDS)

$(OUTDIR)/profileLoadQuery.05-03.csv: $(PRODUCE_EXCHANGE_SRC) $(PROFILE_LOAD_QUERY_SRC) | $(OUTDIR)
	time $(ASC) -r --profile examples/produce-exchange/test/params-5-3.as $(PROFILE_LOAD_QUERY_SRC) --profile-file $@ $(PROFILE_FIELDS)

$(OUTDIR)/profileLoadQuery.05-04.csv: $(PRODUCE_EXCHANGE_SRC) $(PROFILE_LOAD_QUERY_SRC) | $(OUTDIR)
	time $(ASC) -r --profile examples/produce-exchange/test/params-5-4.as $(PROFILE_LOAD_QUERY_SRC) --profile-file $@ $(PROFILE_FIELDS)

$(OUTDIR)/profileLoadQuery.05-05.csv: $(PRODUCE_EXCHANGE_SRC) $(PROFILE_LOAD_QUERY_SRC) | $(OUTDIR)
	time $(ASC) -r --profile examples/produce-exchange/test/params-5-5.as $(PROFILE_LOAD_QUERY_SRC) --profile-file $@ $(PROFILE_FIELDS)

$(OUTDIR)/profileLoadQuery.05-06.csv: $(PRODUCE_EXCHANGE_SRC) $(PROFILE_LOAD_QUERY_SRC) | $(OUTDIR)
	time $(ASC) -r --profile examples/produce-exchange/test/params-5-6.as $(PROFILE_LOAD_QUERY_SRC) --profile-file $@ $(PROFILE_FIELDS)

$(OUTDIR)/profileLoadQuery.05-07.csv: $(PRODUCE_EXCHANGE_SRC) $(PROFILE_LOAD_QUERY_SRC) | $(OUTDIR)
	time $(ASC) -r --profile examples/produce-exchange/test/params-5-7.as $(PROFILE_LOAD_QUERY_SRC) --profile-file $@ $(PROFILE_FIELDS)

$(OUTDIR)/profileLoadQuery.05-08.csv: $(PRODUCE_EXCHANGE_SRC) $(PROFILE_LOAD_QUERY_SRC) | $(OUTDIR)
	time $(ASC) -r --profile examples/produce-exchange/test/params-5-8.as $(PROFILE_LOAD_QUERY_SRC) --profile-file $@ $(PROFILE_FIELDS)

$(OUTDIR)/profileLoadQuery.05-09.csv: $(PRODUCE_EXCHANGE_SRC) $(PROFILE_LOAD_QUERY_SRC) | $(OUTDIR)
	time $(ASC) -r --profile examples/produce-exchange/test/params-5-9.as $(PROFILE_LOAD_QUERY_SRC) --profile-file $@ $(PROFILE_FIELDS)

$(OUTDIR)/profileLoadQuery.05-10.csv: $(PRODUCE_EXCHANGE_SRC) $(PROFILE_LOAD_QUERY_SRC) | $(OUTDIR)
	time $(ASC) -r --profile examples/produce-exchange/test/params-5-10.as $(PROFILE_LOAD_QUERY_SRC) --profile-file $@ $(PROFILE_FIELDS)

$(OUTDIR)/profileLoadQuery.05-20.csv: $(PRODUCE_EXCHANGE_SRC) $(PROFILE_LOAD_QUERY_SRC) | $(OUTDIR)
	time $(ASC) -r --profile examples/produce-exchange/test/params-5-20.as $(PROFILE_LOAD_QUERY_SRC) --profile-file $@ $(PROFILE_FIELDS)

$(OUTDIR)/profileLoadQuery.05-50.csv: $(PRODUCE_EXCHANGE_SRC) $(PROFILE_LOAD_QUERY_SRC) | $(OUTDIR)
	time $(ASC) -r --profile examples/produce-exchange/test/params-5-50.as $(PROFILE_LOAD_QUERY_SRC) --profile-file $@ $(PROFILE_FIELDS)

$(OUTDIR)/profileLoadQuery.05-100.csv: $(PRODUCE_EXCHANGE_SRC) $(PROFILE_LOAD_QUERY_SRC) | $(OUTDIR)
	time $(ASC) -r --profile examples/produce-exchange/test/params-5-100.as $(PROFILE_LOAD_QUERY_SRC) --profile-file $@ $(PROFILE_FIELDS)

# wasm binaries and time measurements for various-sized PX workloads
#
# these sizes all run without memory limitation issues; bigger sizes complain about growing memory
profile-wasm-success:\
	$(OUTDIR)/ProduceExchangeLoadQuery_5_1.wasm \
	$(OUTDIR)/ProduceExchangeLoadQuery_5_1.wasm.csv \
	\
	$(OUTDIR)/ProduceExchangeLoadQuery_5_2.wasm \
	$(OUTDIR)/ProduceExchangeLoadQuery_5_2.wasm.csv \
	\
	$(OUTDIR)/ProduceExchangeLoadQuery_5_3.wasm \
	$(OUTDIR)/ProduceExchangeLoadQuery_5_3.wasm.csv \
	\
	$(OUTDIR)/ProduceExchangeLoadQuery_5_4.wasm \
	$(OUTDIR)/ProduceExchangeLoadQuery_5_4.wasm.csv \
	\
	$(OUTDIR)/ProduceExchangeLoadQuery_5_5.wasm \
	$(OUTDIR)/ProduceExchangeLoadQuery_5_5.wasm.csv \
	\
	$(OUTDIR)/ProduceExchangeLoadQuery_5_6.wasm \
	$(OUTDIR)/ProduceExchangeLoadQuery_5_6.wasm.csv \
	\
	$(OUTDIR)/ProduceExchangeLoadQuery_5_7.wasm \
	$(OUTDIR)/ProduceExchangeLoadQuery_5_7.wasm.csv \
	\
	$(OUTDIR)/ProduceExchangeLoadQuery_5_8.wasm \
	$(OUTDIR)/ProduceExchangeLoadQuery_5_8.wasm.csv \
	\
	$(OUTDIR)/ProduceExchangeLoadQuery_5_9.wasm \
	$(OUTDIR)/ProduceExchangeLoadQuery_5_9.wasm.csv \

# wasm binaries and time measurements for various-sized PX workloads
profile-wasm:\
	$(OUTDIR)/ProduceExchangeLoadQuery_5_1.wasm \
	$(OUTDIR)/ProduceExchangeLoadQuery_5_1.wasm.csv \
	\
	$(OUTDIR)/ProduceExchangeLoadQuery_5_2.wasm \
	$(OUTDIR)/ProduceExchangeLoadQuery_5_2.wasm.csv \
	\
	$(OUTDIR)/ProduceExchangeLoadQuery_5_3.wasm \
	$(OUTDIR)/ProduceExchangeLoadQuery_5_3.wasm.csv \
	\
	$(OUTDIR)/ProduceExchangeLoadQuery_5_4.wasm \
	$(OUTDIR)/ProduceExchangeLoadQuery_5_4.wasm.csv \
	\
	$(OUTDIR)/ProduceExchangeLoadQuery_5_5.wasm \
	$(OUTDIR)/ProduceExchangeLoadQuery_5_5.wasm.csv \
	\
	$(OUTDIR)/ProduceExchangeLoadQuery_5_6.wasm \
	$(OUTDIR)/ProduceExchangeLoadQuery_5_6.wasm.csv \
	\
	$(OUTDIR)/ProduceExchangeLoadQuery_5_7.wasm \
	$(OUTDIR)/ProduceExchangeLoadQuery_5_7.wasm.csv \
	\
	$(OUTDIR)/ProduceExchangeLoadQuery_5_8.wasm \
	$(OUTDIR)/ProduceExchangeLoadQuery_5_8.wasm.csv \
	\
	$(OUTDIR)/ProduceExchangeLoadQuery_5_9.wasm \
	$(OUTDIR)/ProduceExchangeLoadQuery_5_9.wasm.csv \
	\
	$(OUTDIR)/ProduceExchangeLoadQuery_5_10.wasm \
	$(OUTDIR)/ProduceExchangeLoadQuery_5_10.wasm.csv \
	\
	$(OUTDIR)/ProduceExchangeLoadQuery_5_20.wasm \
	$(OUTDIR)/ProduceExchangeLoadQuery_5_20.wasm.csv \
	\
	$(OUTDIR)/ProduceExchangeLoadQuery_5_50.wasm \
	$(OUTDIR)/ProduceExchangeLoadQuery_5_50.wasm.csv \
	\
	$(OUTDIR)/ProduceExchangeLoadQuery_5_100.wasm \
	$(OUTDIR)/ProduceExchangeLoadQuery_5_100.wasm.csv \


$(OUTDIR)/ProduceExchangeLoadQuery_5_1.wasm: $(PRODUCE_EXCHANGE_SRC) | $(OUTDIR)
	$(ASC) -c --dfinity -o $@ examples/produce-exchange/test/params-5-1.as examples/produce-exchange/profileActor.as

$(OUTDIR)/ProduceExchangeLoadQuery_5_2.wasm: $(PRODUCE_EXCHANGE_SRC) | $(OUTDIR)
	$(ASC) -c --dfinity -o $@ examples/produce-exchange/test/params-5-2.as examples/produce-exchange/profileActor.as

$(OUTDIR)/ProduceExchangeLoadQuery_5_3.wasm: $(PRODUCE_EXCHANGE_SRC) | $(OUTDIR)
	$(ASC) -c --dfinity -o $@ examples/produce-exchange/test/params-5-3.as examples/produce-exchange/profileActor.as

$(OUTDIR)/ProduceExchangeLoadQuery_5_4.wasm: $(PRODUCE_EXCHANGE_SRC) | $(OUTDIR)
	$(ASC) -c --dfinity -o $@ examples/produce-exchange/test/params-5-4.as examples/produce-exchange/profileActor.as

$(OUTDIR)/ProduceExchangeLoadQuery_5_5.wasm: $(PRODUCE_EXCHANGE_SRC) | $(OUTDIR)
	$(ASC) -c --dfinity -o $@ examples/produce-exchange/test/params-5-5.as examples/produce-exchange/profileActor.as

$(OUTDIR)/ProduceExchangeLoadQuery_5_6.wasm: $(PRODUCE_EXCHANGE_SRC) | $(OUTDIR)
	$(ASC) -c --dfinity -o $@ examples/produce-exchange/test/params-5-6.as examples/produce-exchange/profileActor.as

$(OUTDIR)/ProduceExchangeLoadQuery_5_7.wasm: $(PRODUCE_EXCHANGE_SRC) | $(OUTDIR)
	$(ASC) -c --dfinity -o $@ examples/produce-exchange/test/params-5-7.as examples/produce-exchange/profileActor.as

$(OUTDIR)/ProduceExchangeLoadQuery_5_8.wasm: $(PRODUCE_EXCHANGE_SRC) | $(OUTDIR)
	$(ASC) -c --dfinity -o $@ examples/produce-exchange/test/params-5-8.as examples/produce-exchange/profileActor.as

$(OUTDIR)/ProduceExchangeLoadQuery_5_9.wasm: $(PRODUCE_EXCHANGE_SRC) | $(OUTDIR)
	$(ASC) -c --dfinity -o $@ examples/produce-exchange/test/params-5-9.as examples/produce-exchange/profileActor.as

$(OUTDIR)/ProduceExchangeLoadQuery_5_10.wasm: $(PRODUCE_EXCHANGE_SRC) | $(OUTDIR)
	$(ASC) -c --dfinity -o $@ examples/produce-exchange/test/params-5-10.as examples/produce-exchange/profileActor.as

$(OUTDIR)/ProduceExchangeLoadQuery_5_20.wasm: $(PRODUCE_EXCHANGE_SRC) | $(OUTDIR)
	$(ASC) -c --dfinity -o $@ examples/produce-exchange/test/params-5-20.as examples/produce-exchange/profileActor.as

$(OUTDIR)/ProduceExchangeLoadQuery_5_50.wasm: $(PRODUCE_EXCHANGE_SRC) | $(OUTDIR)
	$(ASC) -c --dfinity -o $@ examples/produce-exchange/test/params-5-50.as examples/produce-exchange/profileActor.as

$(OUTDIR)/ProduceExchangeLoadQuery_5_100.wasm: $(PRODUCE_EXCHANGE_SRC) | $(OUTDIR)
	$(ASC) -c --dfinity -o $@ examples/produce-exchange/test/params-5-100.as examples/produce-exchange/profileActor.as


$(OUTDIR)/time: time.c
	gcc time.c -o $@

$(OUTDIR)/ProduceExchangeLoadQuery_5_1.wasm.csv: $(OUTDIR)/ProduceExchangeLoadQuery_5_1.wasm $(OUTDIR)/time
	rm -rf ./.dvm
	$(DVM) reset
	$(DVM) new $(OUTDIR)/ProduceExchangeLoadQuery_5_1.wasm
	$(OUTDIR)/time "$(DVM) run 1 start " "5, 1, " > $@
	cat $@

$(OUTDIR)/ProduceExchangeLoadQuery_5_2.wasm.csv: $(OUTDIR)/ProduceExchangeLoadQuery_5_2.wasm $(OUTDIR)/time
	rm -rf ./.dvm
	$(DVM) reset
	$(DVM) new $(OUTDIR)/ProduceExchangeLoadQuery_5_2.wasm
	$(OUTDIR)/time "$(DVM) run 1 start " "5, 2, " > $@
	cat $@

$(OUTDIR)/ProduceExchangeLoadQuery_5_3.wasm.csv: $(OUTDIR)/ProduceExchangeLoadQuery_5_3.wasm $(OUTDIR)/time
	rm -rf ./.dvm
	$(DVM) reset
	$(DVM) new $(OUTDIR)/ProduceExchangeLoadQuery_5_3.wasm
	$(OUTDIR)/time "$(DVM) run 1 start " "5, 3, " > $@
	cat $@

$(OUTDIR)/ProduceExchangeLoadQuery_5_4.wasm.csv: $(OUTDIR)/ProduceExchangeLoadQuery_5_4.wasm $(OUTDIR)/time
	rm -rf ./.dvm
	$(DVM) reset
	$(DVM) new $(OUTDIR)/ProduceExchangeLoadQuery_5_4.wasm
	$(OUTDIR)/time "$(DVM) run 1 start " "5, 4, " > $@
	cat $@

$(OUTDIR)/ProduceExchangeLoadQuery_5_5.wasm.csv: $(OUTDIR)/ProduceExchangeLoadQuery_5_5.wasm $(OUTDIR)/time
	rm -rf ./.dvm
	$(DVM) reset
	$(DVM) new $(OUTDIR)/ProduceExchangeLoadQuery_5_5.wasm
	$(OUTDIR)/time "$(DVM) run 1 start " "5, 5, " > $@
	cat $@

$(OUTDIR)/ProduceExchangeLoadQuery_5_6.wasm.csv: $(OUTDIR)/ProduceExchangeLoadQuery_5_6.wasm $(OUTDIR)/time
	rm -rf ./.dvm
	$(DVM) reset
	$(DVM) new $(OUTDIR)/ProduceExchangeLoadQuery_5_6.wasm
	$(OUTDIR)/time "$(DVM) run 1 start " "5, 6, " > $@
	cat $@

$(OUTDIR)/ProduceExchangeLoadQuery_5_7.wasm.csv: $(OUTDIR)/ProduceExchangeLoadQuery_5_7.wasm $(OUTDIR)/time
	rm -rf ./.dvm
	$(DVM) reset
	$(DVM) new $(OUTDIR)/ProduceExchangeLoadQuery_5_7.wasm
	$(OUTDIR)/time "$(DVM) run 1 start " "5, 7, " > $@
	cat $@

$(OUTDIR)/ProduceExchangeLoadQuery_5_8.wasm.csv: $(OUTDIR)/ProduceExchangeLoadQuery_5_8.wasm $(OUTDIR)/time
	rm -rf ./.dvm
	$(DVM) reset
	$(DVM) new $(OUTDIR)/ProduceExchangeLoadQuery_5_8.wasm
	$(OUTDIR)/time "$(DVM) run 1 start " "5, 8, " > $@
	cat $@

$(OUTDIR)/ProduceExchangeLoadQuery_5_9.wasm.csv: $(OUTDIR)/ProduceExchangeLoadQuery_5_9.wasm $(OUTDIR)/time
	rm -rf ./.dvm
	$(DVM) reset
	$(DVM) new $(OUTDIR)/ProduceExchangeLoadQuery_5_5.wasm
	$(OUTDIR)/time "$(DVM) run 1 start " "5, 9, " > $@
	cat $@

$(OUTDIR)/ProduceExchangeLoadQuery_5_10.wasm.csv: $(OUTDIR)/ProduceExchangeLoadQuery_5_10.wasm $(OUTDIR)/time
	rm -rf ./.dvm
	$(DVM) reset
	$(DVM) new $(OUTDIR)/ProduceExchangeLoadQuery_5_10.wasm
	$(OUTDIR)/time "$(DVM) run 1 start " "5, 10, " > $@
	cat $@

$(OUTDIR)/ProduceExchangeLoadQuery_5_20.wasm.csv: $(OUTDIR)/ProduceExchangeLoadQuery_5_20.wasm $(OUTDIR)/time
	rm -rf ./.dvm
	$(DVM) reset
	$(DVM) new $(OUTDIR)/ProduceExchangeLoadQuery_5_20.wasm
	$(OUTDIR)/time "$(DVM) run 1 start " "5, 20, " > $@
	cat $@

$(OUTDIR)/ProduceExchangeLoadQuery_5_50.wasm.csv: $(OUTDIR)/ProduceExchangeLoadQuery_5_50.wasm $(OUTDIR)/time
	rm -rf ./.dvm
	$(DVM) reset
	$(DVM) new $(OUTDIR)/ProduceExchangeLoadQuery_5_50.wasm
	$(OUTDIR)/time "$(DVM) run 1 start " "5, 50, " > $@
	cat $@

$(OUTDIR)/ProduceExchangeLoadQuery_5_100.wasm.csv: $(OUTDIR)/ProduceExchangeLoadQuery_5_100.wasm $(OUTDIR)/time
	rm -rf ./.dvm
	$(DVM) reset
	$(DVM) new $(OUTDIR)/ProduceExchangeLoadQuery_5_100.wasm
	$(OUTDIR)/time "$(DVM) run 1 start " "5, 100, " > $@
	cat $@<|MERGE_RESOLUTION|>--- conflicted
+++ resolved
@@ -194,41 +194,6 @@
 	@echo "" >> $@
 	$(MDofMD) $< >> $@
 
-<<<<<<< HEAD
-=======
-$(OUTDIR)/Hash.out: hash.as | $(OUTDIR)
-	$(ASC) -r $(filter-out $(OUTDIR), $^) > $@
-
-$(OUTDIR)/Option.out: option.as | $(OUTDIR)
-	$(ASC) -r $(filter-out $(OUTDIR), $^) > $@
-
-$(OUTDIR)/Result.out: result.as | $(OUTDIR)
-	$(ASC) -r $(filter-out $(OUTDIR), $^) > $@
-
-$(OUTDIR)/List.out: list.as | $(OUTDIR)
-	$(ASC) -r $(filter-out $(OUTDIR), $^) > $@
-
-$(OUTDIR)/ListTest.out: listTest.as | $(OUTDIR)
-	$(ASC) -r $(filter-out $(OUTDIR), $^) > $@
-
-$(OUTDIR)/AssocList.out: assocList.as | $(OUTDIR)
-	$(ASC) -r $(filter-out $(OUTDIR), $^) > $@
-
-$(OUTDIR)/Trie.out: trie.as | $(OUTDIR)
-	$(ASC) -r $(filter-out $(OUTDIR), $^) > $@
-
-$(OUTDIR)/DocTable.out: docTable.as | $(OUTDIR)
-	$(ASC) -r $(filter-out $(OUTDIR), $^) > $@
-
-$(OUTDIR)/Set.out: set.as | $(OUTDIR)
-	$(ASC) -r $(filter-out $(OUTDIR), $^) > $@
-
-$(OUTDIR)/SetDb.out: setDb.as | $(OUTDIR)
-	$(ASC) -r $(filter-out $(OUTDIR), $^) > $@
-
-$(OUTDIR)/SetDbTest.out: setDbTest.as | $(OUTDIR)
-	$(ASC) -r $(filter-out $(OUTDIR), $^) > $@
-
 PRODUCE_EXCHANGE_SRC=\
 	prelude.as option.as hash.as list.as assocList.as trie.as docTable.as result.as \
 	examples/produce-exchange/serverTypes.as \
@@ -256,7 +221,6 @@
 $(OUTDIR)/ProduceExchange.wasm: $(PRODUCE_EXCHANGE_SRC) | $(OUTDIR)
 	$(ASC) -c -o $@ examples/produce-exchange/serverActor.as
 
->>>>>>> 741e6181
 $(DOCDIR)/%.md: %.as $(MDofAS) | $(DOCDIR)
 	@echo "<!-- **[ Do not edit; This file was machine-generated on `date`. ]** -->" > $@
 	@echo "" >> $@
