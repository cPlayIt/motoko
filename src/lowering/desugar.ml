--- conflicted
+++ resolved
@@ -98,12 +98,8 @@
     let tbs' = typ_binds tbs in
     let vars = List.map (fun (tb : I.typ_bind) -> T.Con (tb.it.I.con, [])) tbs' in
     let tys = List.map (T.open_ vars) res_tys in
-<<<<<<< HEAD
     let control' = T.map_control (T.open_ vars) control in
-    I.FuncE (name, s.it, control', tbs', args, tys, wrap (exp e))
-=======
-    I.FuncE (name, s, control, tbs', args, tys, wrap (exp e))
->>>>>>> 7cea51ba
+    I.FuncE (name, s, control', tbs', args, tys, wrap (exp e))
   (* Primitive functions in the prelude have particular shapes *)
   | S.CallE ({it=S.AnnotE ({it=S.PrimE p;_}, _);note;_}, _, e)
     when Lib.String.chop_prefix "num_conv" p <> None ->
@@ -331,12 +327,8 @@
       | _ -> assert false
     in
     let varPat = {it = I.VarP id'.it; at = at; note = fun_typ } in
-<<<<<<< HEAD
-    let args, wrap, control, _n_res = to_args n.S.note_typ p in
+    let args, wrap, control, _n_res = to_args n.S.note_typ None p in
     let control' = T.map_control (T.open_ inst) control in
-=======
-    let args, wrap, control, _n_res = to_args n.S.note_typ None p in
->>>>>>> 7cea51ba
     let fn = {
       it = I.FuncE (id.it, sort, control', typ_binds tbs, args, [obj_typ], wrap
          { it = obj at s (Some self_id) es obj_typ;
@@ -412,12 +404,7 @@
     arg_of_exp v,
     (fun e -> blockE [letP (pat p) v] e)
 
-<<<<<<< HEAD
-
-and to_args typ p : Ir.arg list * (Ir.exp -> Ir.exp) * T.typ T.control * T.typ list =
-=======
-and to_args typ po p : Ir.arg list * (Ir.exp -> Ir.exp) * T.control * T.typ list =
->>>>>>> 7cea51ba
+and to_args typ po p : Ir.arg list * (Ir.exp -> Ir.exp) * T.typ T.control * T.typ list =
   let sort, control, n_args, res_tys =
     match typ with
     | Type.Func (sort, control, tbds, dom, res) ->
@@ -473,11 +460,7 @@
   let wrap_under_async e =
     if T.is_shared_sort sort && control <> T.Returns
     then match e.it with
-<<<<<<< HEAD
       | Ir.AsyncE (tb, e', t) -> { e with it = Ir.AsyncE (tb, wrap e', t) }
-=======
-      | Ir.AsyncE e' -> { e with it = Ir.AsyncE (wrap_po e') }
->>>>>>> 7cea51ba
       | _ -> assert false
     else wrap_po e in
 
