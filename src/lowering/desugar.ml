open Ir_def
open Mo_def
open Mo_types
open Mo_values

open Source
open Operator
module S = Syntax
module I = Ir
module T = Type
open Construct

(*
As a first scaffolding, we translate imported files into let-bound
variables with a special, non-colliding name, which we sometimes
want to recognize for better user experience.
*)

let id_of_full_path (fp : string) : Syntax.id =
  let open Source in
  ("file$" ^ fp) @@ no_region

(* Combinators used in the desugaring *)

let trueE : Ir.exp = boolE true
let falseE : Ir.exp = boolE false

let apply_sign op l = Syntax.(match op, l with
  | PosOp, l -> l
  | NegOp, (NatLit n | IntLit n) -> IntLit (Value.Int.sub Value.Int.zero n)
  | NegOp, Int8Lit n -> Int8Lit (Value.Int_8.sub Value.Int_8.zero n)
  | NegOp, Int16Lit n -> Int16Lit (Value.Int_16.sub Value.Int_16.zero n)
  | NegOp, Int32Lit n -> Int32Lit (Value.Int_32.sub Value.Int_32.zero n)
  | NegOp, Int64Lit n -> Int64Lit (Value.Int_64.sub Value.Int_64.zero n)
  | _, _ -> raise (Invalid_argument "Invalid signed pattern")
  )

let phrase f x = { x with it = f x.it }

let typ_note : S.typ_note -> I.typ_note =
  fun {S.note_typ;S.note_eff} -> {I.note_typ;I.note_eff}

let phrase' f x =
  { x with it = f x.at x.note x.it }

let typed_phrase' f x =
  let n' = typ_note x.note in
  { x with it = f x.at n' x.it; note = n' }

let rec exps es = List.map exp es

and exp e =
    (* We short-cut AnnotE here, so that we get the position of the inner expression *)
    match e.it with
    | S.AnnotE (e,_) -> exp e
    | _ -> typed_phrase' exp' e

and exp' at note = function
  | S.VarE i -> I.VarE i.it
  | S.ActorUrlE e ->
    I.(PrimE (ActorOfIdBlob note.note_typ, [url e]))
  | S.LitE l -> I.LitE (lit !l)
  | S.UnE (ot, o, e) ->
    I.PrimE (I.UnPrim (!ot, o), [exp e])
  | S.BinE (ot, e1, o, e2) ->
    I.PrimE (I.BinPrim (!ot, o), [exp e1; exp e2])
  | S.RelE (ot, e1, o, e2) ->
    I.PrimE (I.RelPrim (!ot, o), [exp e1; exp e2])
  | S.ShowE (ot, e) ->
    I.PrimE (I.ShowPrim !ot, [exp e])
  | S.TupE es -> (tupE (exps es)).it
  | S.ProjE (e, i) -> (projE (exp e) i).it
  | S.OptE e -> (optE (exp e)).it
  | S.ObjE (s, es) ->
    obj at s None es note.I.note_typ
  | S.TagE (c, e) -> (tagE c.it (exp e)).it
  | S.DotE (e, x) when T.is_array e.note.S.note_typ ->
    (array_dotE e.note.S.note_typ x.it (exp e)).it
  | S.DotE (e, x) when T.is_prim T.Blob e.note.S.note_typ ->
    (blob_dotE  x.it (exp e)).it
  | S.DotE (e, x) when T.is_prim T.Text e.note.S.note_typ ->
    (text_dotE  x.it (exp e)).it
  | S.DotE (e, x) ->
    begin match T.as_obj_sub [x.it] e.note.S.note_typ with
    | T.Actor, _ -> I.PrimE (I.ActorDotPrim x.it, [exp e])
    | _ -> I.PrimE (I.DotPrim x.it, [exp e])
    end
  | S.AssignE (e1, e2) -> I.AssignE (lexp e1, exp e2)
  | S.ArrayE (m, es) ->
    let t = T.as_array note.I.note_typ in
    I.PrimE (I.ArrayPrim (mut m, T.as_immut t), exps es)
  | S.IdxE (e1, e2) -> I.PrimE (I.IdxPrim, [exp e1; exp e2])
  | S.FuncE (name, sp, tbs, p, _t_opt, e) ->
    let s, po = match sp.it with
      | T.Local -> (T.Local, None)
      | T.Shared (ss, {it = S.WildP; _} ) -> (* don't bother with ctxt pat *)
        (T.Shared ss, None)
      | T.Shared (ss, sp) -> (T.Shared ss, Some sp) in
    let args, wrap, control, res_tys = to_args note.I.note_typ po p in
    let tbs' = typ_binds tbs in
    let vars = List.map (fun (tb : I.typ_bind) -> T.Con (tb.it.I.con, [])) tbs' in
    let tys = List.map (T.open_ vars) res_tys in
    I.FuncE (name, s, control, tbs', args, tys, wrap (exp e))
  (* Primitive functions in the prelude have particular shapes *)
  | S.CallE ({it=S.AnnotE ({it=S.PrimE p;_}, _);note;_}, _, e)
    when Lib.String.chop_prefix "num_conv" p <> None ->
    begin match String.split_on_char '_' p with
    | ["num";"conv";s1;s2] ->
      let p1 = Type.prim s1 in
      let p2 = Type.prim s2 in
      I.PrimE (I.NumConvPrim (p1, p2), [exp e])
    | _ -> assert false
    end
  | S.CallE ({it=S.AnnotE ({it=S.PrimE "cast";_}, _);note;_}, _, e) ->
    begin match note.S.note_typ with
    | T.Func (T.Local, T.Returns, [], ts1, ts2) ->
      I.PrimE (I.CastPrim (T.seq ts1, T.seq ts2), [exp e])
    | _ -> assert false
    end
  | S.CallE ({it=S.AnnotE ({it=S.PrimE p;_},_);_}, _, {it=S.TupE es;_}) ->
    I.PrimE (I.OtherPrim p, exps es)
  | S.CallE ({it=S.AnnotE ({it=S.PrimE p;_},_);_}, _, e) ->
    I.PrimE (I.OtherPrim p, [exp e])
  | S.CallE (e1, inst, e2) ->
<<<<<<< HEAD
    let t = e1.Source.note.S.note_typ in
    if T.is_non t
    then unreachableE.it (* BUG?, why should we discard the code for e1 just because e1 has type non (Issue #945) *)
    else I.PrimE (I.CallPrim inst.note, [exp e1; exp e2])
=======
    let inst = List.map (fun t -> t.Source.note) inst in
    I.PrimE (I.CallPrim inst, [exp e1; exp e2])
>>>>>>> 8228aa40
  | S.BlockE [] -> unitE.it
  | S.BlockE [{it = S.ExpD e; _}] -> (exp e).it
  | S.BlockE ds -> I.BlockE (block (T.is_unit note.I.note_typ) ds)
  | S.NotE e -> I.IfE (exp e, falseE, trueE)
  | S.AndE (e1, e2) -> I.IfE (exp e1, exp e2, falseE)
  | S.OrE (e1, e2) -> I.IfE (exp e1, trueE, exp e2)
  | S.IfE (e1, e2, e3) -> I.IfE (exp e1, exp e2, exp e3)
  | S.SwitchE (e1, cs) -> I.SwitchE (exp e1, cases cs)
  | S.TryE (e1, cs) -> I.TryE (exp e1, cases cs)
  | S.WhileE (e1, e2) -> (whileE (exp e1) (exp e2)).it
  | S.LoopE (e1, None) -> I.LoopE (exp e1)
  | S.LoopE (e1, Some e2) -> (loopWhileE (exp e1) (exp e2)).it
  | S.ForE (p, e1, e2) -> (forE (pat p) (exp e1) (exp e2)).it
  | S.DebugE e -> if !Mo_config.Flags.release_mode then unitE.it else (exp e).it
  | S.LabelE (l, t, e) -> I.LabelE (l.it, t.Source.note, exp e)
  | S.BreakE (l, e) -> (breakE l.it (exp e)).it
  | S.RetE e -> (retE (exp e)).it
  | S.ThrowE e -> I.PrimE (I.ThrowPrim, [exp e])
  | S.AsyncE (tb, e) ->
    I.AsyncE (typ_bind tb, exp e,
              match note.I.note_typ with
              | T.Async (t, _) -> t
              | _ -> assert false)
  | S.AwaitE e -> I.PrimE (I.AwaitPrim, [exp e])
  | S.AssertE e -> I.PrimE (I.AssertPrim, [exp e])
  | S.AnnotE (e, _) -> assert false
  | S.ImportE (f, ir) ->
    begin match !ir with
    | S.Unresolved -> raise (Invalid_argument ("Unresolved import " ^ f))
    | S.LibPath fp -> I.VarE (id_of_full_path fp).it
    | S.PrimPath -> I.VarE (id_of_full_path "@prim").it
    | S.IDLPath (fp, blob_id) -> I.(PrimE (ActorOfIdBlob note.note_typ, [blobE blob_id]))
    end
  | S.PrimE s -> raise (Invalid_argument ("Unapplied prim " ^ s))

and url e =
    (* We short-cut AnnotE here, so that we get the position of the inner expression *)
    match e.it with
    | S.AnnotE (e,_) -> url e
    | _ ->
      let transformed = typed_phrase' (url' e) e in
      I.{ transformed with note = { transformed.note with note_typ = T.blob } }

and url' e at _ _ = I.(PrimE (BlobOfIcUrl, [exp e]))

and lexp e =
    (* We short-cut AnnotE here, so that we get the position of the inner expression *)
    match e.it with
    | S.AnnotE (e,_) -> lexp e
    | _ -> { e with it = lexp' e.it; note = e.note.S.note_typ }

and lexp' = function
  | S.VarE i -> I.VarLE i.it
  | S.DotE (e, x) -> I.DotLE (exp e, x.it)
  | S.IdxE (e1, e2) -> I.IdxLE (exp e1, exp e2)
  | _ -> raise (Invalid_argument ("Unexpected expression as lvalue"))

and mut m = match m.it with
  | S.Const -> Ir.Const
  | S.Var -> Ir.Var

and obj at s self_id es obj_typ =
  match s.it with
  | T.Object | T.Module -> build_obj at s self_id es obj_typ
  | T.Actor -> build_actor at self_id es obj_typ

and build_field {T.lab; T.typ} =
  { it = { I.name = lab
         ; I.var = lab
         }
  ; at = no_region
  ; note = typ
  }

and build_fields obj_typ =
    match obj_typ with
    | T.Obj (_, fields) ->
      (* TBR: do we need to sort val_fields?*)
      let val_fields = List.filter (fun {T.lab;T.typ} -> not (T.is_typ typ)) fields in
      List.map build_field val_fields
    | _ -> assert false

and with_self i typ decs =
  let_no_shadow (idE i typ) (selfRefE typ) decs

and build_actor at self_id es obj_typ =
  let fs = build_fields obj_typ in
  let ds = decs (List.map (fun ef -> ef.it.S.dec) es) in
  let ds' = match self_id with
    | Some n -> with_self n.it obj_typ ds
    | None -> ds in
  I.ActorE (ds', fs, obj_typ)

and build_obj at s self_id es obj_typ =
  let fs = build_fields obj_typ in
  let obj_e = newObjE s.it fs obj_typ in
  let ret_ds, ret_o =
    match self_id with
    | None -> [], obj_e
    | Some id -> let self = idE id.it obj_typ in [ letD self obj_e ], self
  in I.BlockE (decs (List.map (fun ef -> ef.it.S.dec) es) @ ret_ds, ret_o)

and typ_binds tbs = List.map typ_bind tbs

and typ_bind tb =
  let c = match tb.note with
    | Some c -> c
    | _ -> assert false
  in
  { it = { Ir.con = c; Ir.sort = T.Type; Ir.bound = tb.it.S.bound.note}
  ; at = tb.at
  ; note = ()
  }

and array_dotE array_ty proj e =
  let fun_ty bs t1 t2 = T.Func (T.Local, T.Returns, bs, t1, t2) in
  let varA = T.Var ("A", 0) in
  let element_ty = T.as_immut (T.as_array array_ty) in
  let call name t1 t2 =
    let poly_array_ty =
      if T.is_mut (T.as_array array_ty)
      then T.Array (T.Mut varA)
      else T.Array varA in
    let ty_param = {T.var = "A"; sort = T.Type; T.bound = T.Any} in
    let f = idE name (fun_ty [ty_param] [poly_array_ty] [fun_ty [] t1 t2]) in
    callE f [element_ty] e in
  match T.is_mut (T.as_array array_ty), proj with
    | true,  "len"  -> call "@mut_array_len"    [] [T.nat]
    | false, "len"  -> call "@immut_array_len"  [] [T.nat]
    | true,  "get"  -> call "@mut_array_get"    [T.nat] [varA]
    | false, "get"  -> call "@immut_array_get"  [T.nat] [varA]
    | true,  "set"  -> call "@mut_array_set"    [T.nat; varA] []
    | true,  "keys" -> call "@mut_array_keys"   [] [T.iter_obj T.nat]
    | false, "keys" -> call "@immut_array_keys" [] [T.iter_obj T.nat]
    | true,  "vals" -> call "@mut_array_vals"   [] [T.iter_obj varA]
    | false, "vals" -> call "@immut_array_vals" [] [T.iter_obj varA]
    | _, _ -> assert false

and blob_dotE proj e =
  let fun_ty t1 t2 = T.Func (T.Local, T.Returns, [], t1, t2) in
  let call name t1 t2 =
    let f = idE name (fun_ty [T.blob] [fun_ty t1 t2]) in
    callE f [] e in
  match proj with
    | "size"   -> call "@blob_size"   [] [T.nat]
    | "bytes" -> call "@blob_bytes" [] [T.iter_obj T.(Prim Word8)]
    |  _ -> assert false

and text_dotE proj e =
  let fun_ty t1 t2 = T.Func (T.Local, T.Returns, [], t1, t2) in
  let call name t1 t2 =
    let f = idE name (fun_ty [T.text] [fun_ty t1 t2]) in
    callE f [] e in
  match proj with
    | "len"   -> call "@text_len"   [] [T.nat]
    | "chars" -> call "@text_chars" [] [T.iter_obj T.char]
    |  _ -> assert false

and block force_unit ds =
  let prefix, last = Lib.List.split_last ds in
  match force_unit, last.it with
  | _, S.ExpD e ->
    (decs prefix, exp e)
  | false, S.LetD ({it = S.VarP x; _}, e) ->
    (decs ds, idE x.it e.note.S.note_typ)
  | false, S.LetD (p', e') ->
    let x = fresh_var "x" (e'.note.S.note_typ) in
    (decs prefix @ [letD x (exp e'); letP (pat p') x], x)
  | _ , S.IgnoreD _ (* redundant, but explicit *)
  | _, _ ->
    (decs ds, tupE [])

and decs ds =
  let is_not_typD d = match d.it with | S.TypD _ -> false | _ -> true in
  List.map dec (List.filter is_not_typD ds)

and dec d = { (phrase' dec' d) with note = () }

and dec' at n d = match d with
  | S.ExpD e -> (expD (exp e)).it
  | S.IgnoreD e -> I.LetD ({ it = I.WildP; at = e.at; note = T.Any}, exp e)
  | S.LetD (p, e) ->
    let p' = pat p in
    let e' = exp e in
    (* HACK: remove this once backend supports recursive actors *)
    begin match p'.it, e'.it with
    | I.VarP i, I.ActorE (ds, fs, t) ->
      I.LetD (p', {e' with it = I.ActorE (with_self i t ds, fs, t)})
    | _ -> I.LetD (p', e')
    end
  | S.VarD (i, e) -> I.VarD (i.it, exp e)
  | S.TypD _ -> assert false
  | S.ClassD (id, tbs, p, _t_opt, s, self_id, es) ->
    let id' = {id with note = ()} in
    let sort, _, _, _, _ = Type.as_func n.S.note_typ in
    let inst = List.map
                 (fun tb ->
                   match tb.note with
                   | None -> assert false
                   | Some c -> T.Con (c, []))
                 tbs in
    let fun_typ = n.S.note_typ in
    let obj_typ =
      match fun_typ with
      | T.Func(s,c,bds,dom,[rng]) ->
        assert(List.length inst = List.length bds);
        T.promote (T.open_ inst rng)
      | _ -> assert false
    in
    let varPat = {it = I.VarP id'.it; at = at; note = fun_typ } in
    let args, wrap, control, _n_res = to_args n.S.note_typ None p in
    let fn = {
      it = I.FuncE (id.it, sort, control, typ_binds tbs, args, [obj_typ], wrap
         { it = obj at s (Some self_id) es obj_typ;
           at = at;
           note = { I.note_typ = obj_typ; I.note_eff = T.Triv } });
      at = at;
      note = { I.note_typ = fun_typ; I.note_eff = T.Triv }
    } in
    I.LetD (varPat, fn)

and cases cs = List.map case cs

and case c = phrase case' c

and case' c = S.{ I.pat = pat c.pat; I.exp = exp c.exp }

and pats ps = List.map pat ps

and pat p = phrase pat' p

and pat' = function
  | S.VarP v -> I.VarP v.it
  | S.WildP -> I.WildP
  | S.LitP l -> I.LitP (lit !l)
  | S.SignP (o, l) -> I.LitP (lit (apply_sign o (!l)))
  | S.TupP ps -> I.TupP (pats ps)
  | S.ObjP pfs ->
    I.ObjP (pat_fields pfs)
  | S.OptP p -> I.OptP (pat p)
  | S.TagP (i, p) -> I.TagP (i.it, pat p)
  | S.AltP (p1, p2) -> I.AltP (pat p1, pat p2)
  | S.AnnotP (p, _)
  | S.ParP p -> pat' p.it

and lit l = match l with
  | S.NullLit -> I.NullLit
  | S.BoolLit x -> I.BoolLit x
  | S.NatLit x -> I.NatLit x
  | S.Nat8Lit x -> I.Nat8Lit x
  | S.Nat16Lit x -> I.Nat16Lit x
  | S.Nat32Lit x -> I.Nat32Lit x
  | S.Nat64Lit x -> I.Nat64Lit x
  | S.IntLit x -> I.IntLit x
  | S.Int8Lit x -> I.Int8Lit x
  | S.Int16Lit x -> I.Int16Lit x
  | S.Int32Lit x -> I.Int32Lit x
  | S.Int64Lit x -> I.Int64Lit x
  | S.Word8Lit x -> I.Word8Lit x
  | S.Word16Lit x -> I.Word16Lit x
  | S.Word32Lit x -> I.Word32Lit x
  | S.Word64Lit x -> I.Word64Lit x
  | S.FloatLit x -> I.FloatLit x
  | S.CharLit x -> I.CharLit x
  | S.TextLit x -> I.TextLit x
  | S.PreLit _ -> assert false

and pat_fields pfs = List.map pat_field pfs

and pat_field pf = phrase (fun S.{id; pat=p} -> I.{name=id.it; pat=pat p}) pf

and to_arg p : (Ir.arg * (Ir.exp -> Ir.exp)) =
  match p.it with
  | S.AnnotP (p, _) -> to_arg p
  | S.VarP i ->
    { i with note = p.note },
    (fun e -> e)
  | S.WildP ->
    let v = fresh_var "param" p.note in
    arg_of_exp v,
    (fun e -> e)
  |  _ ->
    let v = fresh_var "param" p.note in
    arg_of_exp v,
    (fun e -> blockE [letP (pat p) v] e)

and to_args typ po p : Ir.arg list * (Ir.exp -> Ir.exp) * T.control * T.typ list =
  let sort, control, n_args, res_tys =
    match typ with
    | Type.Func (sort, control, tbds, dom, res) ->
      sort, control, List.length dom, res
    | Type.Non ->
      Type.Local, Type.Returns, 1, []
    | _ -> raise (Invalid_argument ("to_args " ^ Type.string_of_typ typ))
  in

  let tys = if n_args = 1 then [p.note] else T.seq_of_tup p.note in

  let args, wrap =
    match n_args, p.it with
    | _, S.WildP ->
      let vs = fresh_vars "param" tys in
      List.map arg_of_exp vs,
      (fun e -> e)
    | 1, _ ->
      let a, wrap = to_arg p in
      [a], wrap
    | 0, S.TupP [] ->
      [] , (fun e -> e)
    | _, S.TupP ps ->
      assert (List.length ps = n_args);
      List.fold_right (fun p (args, wrap) ->
        let (a, wrap1) = to_arg p in
        (a::args, fun e -> wrap1 (wrap e))
      ) ps ([], fun e -> e)
    | _, _ ->
      let vs = fresh_vars "param" tys in
      List.map arg_of_exp vs,
      (fun e -> blockE [letP (pat p) (tupE vs)] e)
  in

  let wrap_po e =
    match po with
    | None -> wrap e
    | Some p ->
      let v = fresh_var "caller" T.caller in
      let c = fresh_var "ctxt" T.ctxt in
      blockE
        [letD v (primE I.ICCallerPrim []);
         letD c
           (newObjE T.Object
              [{ it = {Ir.name = "caller"; var = id_of_exp v};
                 at = no_region;
                 note = T.caller }]
              T.ctxt);
         letP (pat p) c]
        (wrap e)
  in

  let wrap_under_async e =
    if T.is_shared_sort sort && control <> T.Returns
    then match e.it with
      | Ir.AsyncE (tb, e', t) -> { e with it = Ir.AsyncE (tb, wrap_po e', t) }
      | _ -> assert false
    else wrap_po e in

  args, wrap_under_async, control, res_tys

and prog (p : Syntax.prog) : Ir.prog =
  begin match p.it with
    | [] -> ([], tupE [])
    | _ -> block false p.it
  end
  , { I.has_await = true
    ; I.has_async_typ = true
    ; I.has_show = true
    ; I.serialized = false
    }


let declare_import lib =
  let open Source in
  let f = lib.note in
  let t = lib.it.note.Syntax.note_typ in
  let typ_note =  { Syntax.empty_typ_note with Syntax.note_typ = t } in
  let p = { it = Syntax.VarP (id_of_full_path f); at = lib.at; note = t } in
  { it = Syntax.LetD (p, lib.it); at = lib.at; note = typ_note }

let combine_files libs progs : Syntax.prog =
  (* This is a hack until the backend has explicit support for libraries *)
  let open Source in
  { it = List.map declare_import libs
         @ List.concat (List.map (fun p -> p.it) progs)
  ; at = no_region
  ; note = match progs with
           | [prog] -> prog.Source.note
           | _ -> "all"
  }

let transform p = prog p

let transform_graph libraries progs =
  prog (combine_files libraries progs)
<|MERGE_RESOLUTION|>--- conflicted
+++ resolved
@@ -122,15 +122,7 @@
   | S.CallE ({it=S.AnnotE ({it=S.PrimE p;_},_);_}, _, e) ->
     I.PrimE (I.OtherPrim p, [exp e])
   | S.CallE (e1, inst, e2) ->
-<<<<<<< HEAD
-    let t = e1.Source.note.S.note_typ in
-    if T.is_non t
-    then unreachableE.it (* BUG?, why should we discard the code for e1 just because e1 has type non (Issue #945) *)
-    else I.PrimE (I.CallPrim inst.note, [exp e1; exp e2])
-=======
-    let inst = List.map (fun t -> t.Source.note) inst in
-    I.PrimE (I.CallPrim inst, [exp e1; exp e2])
->>>>>>> 8228aa40
+    I.PrimE (I.CallPrim inst.note, [exp e1; exp e2])
   | S.BlockE [] -> unitE.it
   | S.BlockE [{it = S.ExpD e; _}] -> (exp e).it
   | S.BlockE ds -> I.BlockE (block (T.is_unit note.I.note_typ) ds)
