--- conflicted
+++ resolved
@@ -36,10 +36,5 @@
 let to_string c =
   if c.stamp = 0 then c.name else Printf.sprintf "%s/%i" c.name c.stamp
 
-<<<<<<< HEAD
-
-module Env = Env.Make(struct type t = con let compare = compare end)
-=======
 let eq c1 c2 = (c1.name, c1.stamp) = (c2.name, c2.stamp)
 let compare c1 c2 = compare (c1.name, c1.stamp) (c2.name, c2.stamp)
->>>>>>> ec836ad0
