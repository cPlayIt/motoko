open Mo_types
open Ir_def

module E = Env
open Source
module Ir = Ir
open Ir
open Ir_effect
module T = Type
open T
open Construct

(* lower the async type itself
   - adds a final reply argument to every awaitable shared function, replace
     the result by unit
   - declares a trapping reject callback in every awaitable shared function
   - transforms types, introductions and eliminations of awaitable shared
     functions only, leaving non-awaitable shared functions unchanged.
   - ensures every call to an awaitable shared function that takes a tuple has
     a manifest tuple argument extended with a final reply continuation.
 *)

(* written as a functor so we can allocate some temporary shared state without making it global *)

type platform =
    V1  (* legacy, Haskell *)
  | V2  (* new, Rust *)

module Transform(Platform : sig val platform : platform end) = struct

  let platform = Platform.platform

  module ConRenaming = E.Make(struct type t = T.con let compare = Con.compare end)

   (* the state *)

  (* maps constructors to new constructors (name name, new stamp, new kind)
     it is initialized with the type constructors defined outside here, which are
     not rewritten.

     If we run this translation on two program fragments (e.g. prelude and program)
     we would have to pass down the `con_renaming`. But this is simply the right thing
     to do for a pass that changes the context.
  *)

  let con_renaming = ref ConRenaming.empty

  (* Explicit invocation of reply, reject and call System API functions;
     implemented (as far as possible) for V1;
     TBC for V2 *)

  let sys_replyE ts v = ic_replyE ts v

  let sys_rejectE e = ic_rejectE e

  let sys_callE v1 typs vs reply reject =
    assert (typs = []);
    ic_callE v1 (seqE vs) reply reject

  let sys_error_codeE () =
    match platform with
    | V1 -> { it = TagE ("error", tupE []);
              at = no_region;
              note = {
                note_typ = T.Variant (T.catchErrorCodes);
                note_eff = T.Triv }
            }
    | V2 -> callE
              (idE "@int32ToErrorCode"
                 (T.Func(T.Local,T.Returns,[],[T.Prim T.Int32],[T.Variant T.catchErrorCodes])))
              []
              (ic_error_codeE())

  let errorMessageE e =
  { it = PrimE (OtherPrim "errorMessage", [e]);
    at = no_region;
    note = { note_typ = T.text; note_eff = eff e }
  }

  let make_errorE e_code e_msg =
  { it = PrimE (OtherPrim "make_error", [e_code; e_msg]);
    at = no_region;
    note = { note_typ = T.Prim T.Error; note_eff = max (eff e_code) (eff e_msg) }
  }

  (* End of configuration *)

  let unary typ = [typ]

  let nary typ = T.as_seq typ

  let fulfillT as_seq typ = T.Func(T.Local, T.Returns, [], as_seq typ, [])

  let failT = T.Func(T.Local, T.Returns, [], [T.catch], [])

  let t_async as_seq t =
    T.Func (T.Local, T.Returns, [], [fulfillT as_seq t; failT], [])

  let new_async_ret as_seq t = [t_async as_seq t; fulfillT as_seq t; failT]

  let new_asyncT =
    T.Func (
        T.Local,
        T.Returns,
        [ { var = "T"; bound = T.Any } ],
        [],
        new_async_ret unary (T.Var ("T", 0))
      )

  let new_asyncE =
    idE "@new_async" new_asyncT

  let new_async t1 =
    let call_new_async = callE new_asyncE [t1] (tupE []) in
    let async = fresh_var "async" (typ (projE call_new_async 0)) in
    let fulfill = fresh_var "fulfill" (typ (projE call_new_async 1)) in
    let fail = fresh_var "fail" (typ (projE call_new_async 2)) in
    (async, fulfill, fail), call_new_async

  let new_nary_async_reply ts1 =
    (* The async implementation isn't n-ary *)
    let t1 = T.seq ts1 in
    let (unary_async, unary_fulfill, fail), call_new_async = new_async t1 in
    let v' = fresh_var "v" t1 in
    (* construct the n-ary async value, coercing the continuation, if necessary *)
    let nary_async =
      match ts1 with
      | [t] ->
        unary_async
      | ts ->
        let k' = fresh_var "k" (contT t1) in
        let r' = fresh_var "r" err_contT in
        let seq_of_v' = tupE (List.mapi (fun i _ -> projE v' i) ts) in
        [k';r'] -->*  (unary_async -*- (tupE[([v'] -->* (k' -*- seq_of_v'));r']))
    in
    (* construct the n-ary reply callback that sends a sequence of values to fulfill the async *)
    let nary_reply =
      let vs,seq_of_vs =
        match ts1 with
        | [t] ->
          let v = fresh_var "rep" t in
          [v],v
        | ts ->
          let vs = fresh_vars "rep" ts in
          vs, tupE vs
      in
      vs -->* (unary_fulfill -*- seq_of_vs)
    in
    (* construct the n-ary reject callback *)
    let nary_reject =
      let v = fresh_var "msg" T.text in
      [v] -->* (fail -*- (make_errorE (sys_error_codeE()) v))
    in
    let async,reply,reject =
      fresh_var "async" (typ nary_async),
      fresh_var "reply" (typ nary_reply),
      fresh_var "reject" (typ nary_reject)
    in
      (async, reply, reject),
        blockE [letP (tupP [varP unary_async; varP unary_fulfill; varP fail])  call_new_async]
          (tupE [nary_async; nary_reply; nary_reject])

  let letEta e scope =
    match e.it with
    | VarE _ -> scope e (* pure, so reduce *)
    | _  -> let f = fresh_var "x" (typ e) in
            letD f e :: (scope f) (* maybe impure; sequence *)

  let isAwaitableFunc exp =
    match typ exp with
    | T.Func (T.Shared _,T.Promises,_,_,_) -> true
    | _ -> false

  (* Given sequence type ts, bind e of type (seq ts) to a
   sequence of expressions supplied to decs d_of_es,
   preserving effects of e when the sequence type is empty.
   d_of_es must not duplicate or discard the evaluation of es.
   *)
  let letSeq ts e d_of_vs =
    match ts with
    | [] ->
      (expD e)::d_of_vs []
    | [t] ->
      let x = fresh_var "x" t in
      let p = varP x in
      (letP p e)::d_of_vs [x]
    | ts ->
      let xs = fresh_vars "x" ts in
      let p = tupP (List.map varP xs) in
      (letP p e)::d_of_vs (xs)

  let rec t_typ (t:T.typ) =
    match t with
    | T.Prim _
      | Var _ -> t
    | Con (c, ts) ->
      Con (t_con c, List.map t_typ ts)
    | Array t -> Array (t_typ t)
    | Tup ts -> Tup (List.map t_typ ts)
    | Func (s, c, tbs, t1, t2) ->
      let c' = if c = T.Promises then T.Replies else c in
      Func (s, c', List.map t_bind tbs, List.map t_typ t1, List.map t_typ t2)
    | Opt t -> Opt (t_typ t)
    | Variant fs -> Variant (List.map t_field fs)
    | Async t -> t_async nary (t_typ t)
    | Obj (s, fs) -> Obj (s, List.map t_field fs)
    | Mut t -> Mut (t_typ t)
    | Any -> Any
    | Non -> Non
    | Pre -> Pre
    | Typ c -> Typ (t_con c)

  and t_bind {var; bound} =
    {var; bound = t_typ bound}

  and t_binds typbinds = List.map t_bind typbinds

  and t_kind k =
    match k with
    | T.Abs(typ_binds,typ) ->
      T.Abs(t_binds typ_binds, t_typ typ)
    | T.Def(typ_binds,typ) ->
      T.Def(t_binds typ_binds, t_typ typ)

  and t_con c =
    match  ConRenaming.find_opt c (!con_renaming) with
    | Some c' -> c'
    | None ->
      let clone = Con.clone c (Abs ([], Pre)) in
      con_renaming := ConRenaming.add c clone (!con_renaming);
      (* Need to extend con_renaming before traversing the kind *)
      Type.set_kind clone (t_kind (Con.kind c));
      clone

  and prim = function
    | UnPrim (ot, op) -> UnPrim (t_typ ot, op)
    | BinPrim (ot, op) -> BinPrim (t_typ ot, op)
    | RelPrim (ot, op) -> RelPrim (t_typ ot, op)
    | ShowPrim ot -> ShowPrim (t_typ ot)
    | NumConvPrim (t1,t2) -> NumConvPrim (t1,t2)
    | ICReplyPrim ts -> ICReplyPrim (List.map t_typ ts)
    | p -> p

  and t_field {lab; typ} =
    { lab; typ = t_typ typ }

  let rec t_exp (exp: exp) =
    { it = t_exp' exp;
      note = { note_typ = t_typ exp.note.note_typ;
               note_eff = exp.note.note_eff};
      at = exp.at;
    }
  and t_exp' (exp:exp) =
    let exp' = exp.it in
    match exp' with
    | LitE _ -> exp'
    | VarE id -> exp'
    | TupE exps ->
      TupE (List.map t_exp exps)
    | OptE exp1 ->
      OptE (t_exp exp1)
    | TagE (i, exp1) ->
      TagE (i, t_exp exp1)
    | ProjE (exp1, n) ->
      ProjE (t_exp exp1, n)
    | DotE (exp1, id) ->
      DotE (t_exp exp1, id)
    | ActorDotE (exp1, id) ->
      ActorDotE (t_exp exp1, id)
    | AssignE (exp1, exp2) ->
      AssignE (t_exp exp1, t_exp exp2)
    | ArrayE (mut, t, exps) ->
      ArrayE (mut, t_typ t, List.map t_exp exps)
    | IdxE (exp1, exp2) ->
      IdxE (t_exp exp1, t_exp exp2)
    | PrimE (CPSAwait, [a;kr]) ->
      ((t_exp a) -*- (t_exp kr)).it
<<<<<<< HEAD
    | PrimE (OtherPrim "@async", [exp2]) ->
      let ts1 = match typ exp2 with
        | Func(_,_, [], [Func(_, _, [], ts1, []); _], []) -> List.map t_typ ts1
=======
    | PrimE (CPSAsync, [exp2]) ->
      let ts1, contT = match typ exp2 with
        | Func(_,_,
               [],
               [Func(_, _, [], ts1, []) as contT; _],
               []) ->
          (List.map t_typ ts1,t_typ contT)
>>>>>>> 4df602f3
        | t -> assert false in
      let post = fresh_var "post" (T.Func(T.Shared T.Write, T.Replies, [], [], ts1)) in
      let u = fresh_var "u" T.unit in
      let ((nary_async, nary_reply, reject), def) = new_nary_async_reply ts1 in
      (blockE [letP (tupP [varP nary_async; varP nary_reply; varP reject]) def;
               funcD post u (
                  let vs = fresh_vars "v" ts1 in
                  let k = vs -->* (sys_replyE ts1 (seqE vs)) in
                  let e = fresh_var "e" T.catch in
                  let r = [e] -->* (sys_rejectE (errorMessageE e)) in
                  (t_exp exp2) -*- tupE [k;r]);

               expD (sys_callE post [] [] nary_reply reject);
               ]
               nary_async
      ).it
    | CallE (exp1, typs, exp2) when isAwaitableFunc exp1 ->
      let ts1,ts2 =
        match typ exp1 with
        | T.Func (T.Shared _, T.Promises,tbs,ts1,ts2) ->
          List.map t_typ ts1, List.map t_typ ts2
        | _ -> assert(false)
      in
      let exp1' = t_exp exp1 in
      let exp2' = t_exp exp2 in
      let typs = List.map t_typ typs in
      let ((nary_async, nary_reply, reject), def) = new_nary_async_reply ts2 in
      let _ = letEta in
      (blockE ( letP (tupP [varP nary_async; varP nary_reply; varP reject]) def ::
                letEta exp1' (fun v1 ->
                  letSeq ts1 exp2' (fun vs ->
                      [ expD (sys_callE v1 typs vs nary_reply reject) ]
                    )
                  )
         )
         nary_async)
        .it
    | PrimE (p, exps) ->
      PrimE (prim p, List.map t_exp exps)
    | CallE (exp1, typs, exp2)  ->
      assert (not (isAwaitableFunc exp1));
      CallE (t_exp exp1, List.map t_typ typs, t_exp exp2)
    | BlockE b ->
      BlockE (t_block b)
    | IfE (exp1, exp2, exp3) ->
      IfE (t_exp exp1, t_exp exp2, t_exp exp3)
    | SwitchE (exp1, cases) ->
      let cases' = List.map
                     (fun {it = {pat; exp}; at; note} ->
                       {it = {pat = t_pat pat ;exp = t_exp exp}; at; note})
                     cases
      in
      SwitchE (t_exp exp1, cases')
    | LoopE exp1 ->
      LoopE (t_exp exp1)
    | LabelE (id, typ, exp1) ->
      LabelE (id, t_typ typ, t_exp exp1)
    | BreakE (id, exp1) ->
      BreakE (id, t_exp exp1)
    | RetE exp1 ->
      RetE (t_exp exp1)
    | AsyncE _
    | AwaitE _
    | TryE _
    | ThrowE _ -> assert false
    | AssertE exp1 ->
      AssertE (t_exp exp1)
    | DeclareE (id, typ, exp1) ->
      DeclareE (id, t_typ typ, t_exp exp1)
    | DefineE (id, mut ,exp1) ->
      DefineE (id, mut, t_exp exp1)
    | FuncE (x, s, c, typbinds, args, ret_tys, exp) ->
      begin
        match s with
        | T.Local  ->
          FuncE (x, s, c, t_typ_binds typbinds, t_args args, List.map t_typ ret_tys, t_exp exp)
        | T.Shared s' ->
          begin
            match c with
            | Returns ->
              FuncE (x, s, c, t_typ_binds typbinds, t_args args, List.map t_typ ret_tys, t_exp exp)
            | Promises ->
              let ret_tys = List.map t_typ ret_tys in
              let args' = t_args args in
              let typbinds' = t_typ_binds typbinds in
              let cps = match exp.it with
                | PrimE (CPSAsync, [cps]) -> cps
                | _ -> assert false in
              let t1, contT = match typ cps with
                | Func(_,_,
                       [],
                       [Func(_, _, [], ts1, []) as contT; _],
                       []) ->
                  (t_typ (T.seq ts1),t_typ contT)
                | t -> assert false in
              let v = fresh_var "v" t1 in
              let k = v --> (sys_replyE ret_tys v) in
              let e = fresh_var "e" T.catch in
              let r = [e] -->* (sys_rejectE (errorMessageE e)) in
              let exp' = (t_exp cps) -*- tupE [k;r] in
              FuncE (x, T.Shared s', Replies, typbinds', args', ret_tys, exp')
            | Replies -> assert false
          end
      end
    | ActorE (id, ds, fs, typ) ->
      ActorE (id, t_decs ds, t_fields fs, t_typ typ)
    | NewObjE (sort, ids, t) ->
      NewObjE (sort, t_fields ids, t_typ t)

  and t_dec dec = { dec with it = t_dec' dec.it }

  and t_dec' dec' =
    match dec' with
    | TypD con_id -> TypD (t_con con_id)
    | LetD (pat,exp) -> LetD (t_pat pat,t_exp exp)
    | VarD (id,exp) -> VarD (id,t_exp exp)

  and t_decs decs = List.map t_dec decs

  and t_block (ds, exp) = (t_decs ds, t_exp exp)

  and t_fields fs =
    List.map (fun f -> { f with note = t_typ f.note }) fs

  and t_args as_ = List.map t_arg as_

  and t_arg a = { a with note = t_typ a.note }

  and t_pat pat =
    { pat with
      it = t_pat' pat.it;
      note = t_typ pat.note }

  and t_pat' pat =
    match pat with
    | WildP
      | LitP _
      | VarP _ ->
      pat
    | TupP pats ->
      TupP (List.map t_pat pats)
    | ObjP pfs ->
      ObjP (map_obj_pat t_pat pfs)
    | OptP pat1 ->
      OptP (t_pat pat1)
    | TagP (i, pat1) ->
      TagP (i, t_pat pat1)
    | AltP (pat1, pat2) ->
      AltP (t_pat pat1, t_pat pat2)

  and t_typ_bind' {con; bound} =
    {con = t_con con; bound = t_typ bound}

  and t_typ_bind typ_bind =
    { typ_bind with it = t_typ_bind' typ_bind.it }

  and t_typ_binds typbinds = List.map t_typ_bind typbinds

  and t_prog (prog, flavor) = (t_block prog, { flavor with has_async_typ = false } )

end

let transform platform =
  let module T = Transform(struct let platform = platform end) in
  fun env prog ->
  (*
  Initialized the con_renaming with those type constructors already in scope.
  Eventually, pipeline will allow us to pass the con_renaming to downstream program
  fragments, then we would simply start with an empty con_renaming and the prelude.
  *)
  Type.ConSet.iter (fun c -> T.con_renaming := T.ConRenaming.add c c (!T.con_renaming)) env.Scope.con_env;
  T.t_prog prog<|MERGE_RESOLUTION|>--- conflicted
+++ resolved
@@ -275,19 +275,9 @@
       IdxE (t_exp exp1, t_exp exp2)
     | PrimE (CPSAwait, [a;kr]) ->
       ((t_exp a) -*- (t_exp kr)).it
-<<<<<<< HEAD
-    | PrimE (OtherPrim "@async", [exp2]) ->
+    | PrimE (CPSAsync, [exp2]) ->
       let ts1 = match typ exp2 with
         | Func(_,_, [], [Func(_, _, [], ts1, []); _], []) -> List.map t_typ ts1
-=======
-    | PrimE (CPSAsync, [exp2]) ->
-      let ts1, contT = match typ exp2 with
-        | Func(_,_,
-               [],
-               [Func(_, _, [], ts1, []) as contT; _],
-               []) ->
-          (List.map t_typ ts1,t_typ contT)
->>>>>>> 4df602f3
         | t -> assert false in
       let post = fresh_var "post" (T.Func(T.Shared T.Write, T.Replies, [], [], ts1)) in
       let u = fresh_var "u" T.unit in
