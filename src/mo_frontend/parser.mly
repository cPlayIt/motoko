--- conflicted
+++ resolved
@@ -646,13 +646,8 @@
       let efs' =
         if s.it = Type.Actor then List.map share_expfield efs else efs
       in let_or_exp named x (ObjE(s, efs')) (at $sloc) }
-<<<<<<< HEAD
-  | s=func_sort_opt FUNC xf=id_opt
+  | sp=sort_pat FUNC xf=id_opt
       tps=typ_params p=pat_param t=return_typ? fb=func_body
-=======
-  | sp=sort_pat FUNC xf=id_opt
-      tps=typ_params_opt p=pat_param t=return_typ? fb=func_body
->>>>>>> 3cc39ab4
     { (* This is a hack to support local func declarations that return a computed async.
          These should be defined using RHS syntax EQ e to avoid the implicit AsyncE introduction
          around bodies declared as blocks *)
@@ -670,11 +665,7 @@
           | _ -> e
       in
       let named, x = xf "func" $sloc in
-<<<<<<< HEAD
-      let_or_exp named x (funcE(x.it, s, tps, p, t, e)) (at $sloc) }
-=======
-      let_or_exp named x (FuncE(x.it, sp, tps, p, t, e)) (at $sloc) }
->>>>>>> 3cc39ab4
+      let_or_exp named x (funcE(x.it, sp, tps, p, t, e)) (at $sloc) }
   | s=obj_sort_opt CLASS xf=typ_id_opt
       tps=typ_params p=pat_param t=return_typ? cb=class_body
     { let x, efs = cb in
