--- conflicted
+++ resolved
@@ -7,15 +7,11 @@
 
 module SS = Set.Make (struct type t = typ * typ let compare = compare end)
 
-<<<<<<< HEAD
-let bi_match_typ scope_opt tbs ts1 ts2 =
-=======
 let denotable t =
   let t' = normalize t in
   not (is_mut t' || is_typ t')
 
-let bi_match_typ scope_opt tbs t1 t2 =
->>>>>>> 4d9e2c19
+let bi_match_typ scope_opt tbs ts1 ts2 =
 
   let ts = open_binds tbs in
   let ts1 = List.map (open_ ts) ts1 in
