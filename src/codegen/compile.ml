(*
This module is the backend of the Motoko compiler. It takes a program in
the intermediate representation (ir.ml), and produces a WebAssembly module,
with DFINITY extensions (customModule.ml). An important helper module is
instrList.ml, which provides a more convenient way of assembling WebAssembly
instruction lists, as it takes care of (1) source locations and (2) labels.

This file is split up in a number of modules, purely for namespacing and
grouping. Every module has a high-level prose comment explaining the concept;
this keeps documentation close to the code (a lesson learned from Simon PJ).
*)

open Ir_def
open Mo_values
open Mo_types
open Mo_config

open Wasm_exts.Ast
open Wasm.Types
open Source
(* Re-shadow Source.(@@), to get Stdlib.(@@) *)
let (@@) = Stdlib.(@@)

module G = InstrList
let (^^) = G.(^^) (* is this how we import a single operator from a module that we otherwise use qualified? *)

(* WebAssembly pages are 64kb. *)
let page_size = Int32.of_int (64*1024)

(*
Pointers are skewed (translated) -1 relative to the actual offset.
See documentation of module BitTagged for more detail.
*)
let ptr_skew = -1l
let ptr_unskew = 1l

(* Generating function names for functions parametrized by prim types *)
let prim_fun_name p stem = Printf.sprintf "%s<%s>" stem (Type.string_of_prim p)


(* Helper functions to produce annotated terms (Wasm.AST) *)
let nr x = { Wasm.Source.it = x; Wasm.Source.at = Wasm.Source.no_region }

let todo fn se x = Printf.eprintf "%s: %s" fn (Wasm.Sexpr.to_string 80 se); x

exception CodegenError of string
let fatal fmt = Printf.ksprintf (fun s -> raise (CodegenError s)) fmt

module StaticBytes = struct
  (* A very simple DSL to describe static memory *)

  type t_ =
    | I32 of int32
    | I64 of int64
    | Seq of t
    | Bytes of string

  and t = t_ list

  let i32s is = Seq (List.map (fun i -> I32 i) is)

  let rec add : Buffer.t -> t_ -> unit = fun buf -> function
    | I32 i -> Buffer.add_int32_le buf i
    | I64 i -> Buffer.add_int64_le buf i
    | Seq xs -> List.iter (add buf) xs
    | Bytes b -> Buffer.add_string buf b

  let as_bytes : t -> string = fun xs ->
    let buf = Buffer.create 16 in
    List.iter (add buf) xs;
    Buffer.contents buf

end (* StaticBytes *)

module Const = struct

  (* Literals, as used in constant values. This is a projection of Ir.Lit,
     combining cases whose details we no longer care about.
     Should be still precise enough to map to the cases supported by SR.t.

     In other words: It is the smallest type that allows these three functions:

       (* projection of Ir.list. NB: pure, no access to env *)
       const_lit_of_lit : Ir.lit -> Const.lit (* NB: pure, no access to env *)

       (* creates vanilla representation (e.g. to put in static data structures *)
       vanilla_lit : E.env -> Const.lit -> i32

       (* creates efficient stack representation *)
       compile_lit : E.env -> Const.lit -> (SR.t, code)

  *)

  type lit =
    | Vanilla of int32 (* small words, no static data, already in vanilla format *)
    | BigInt of Big_int.big_int
    | Bool of bool
    | Word32 of int32
    | Word64 of int64
    | Float64 of Value.Float.t
    | Blob of string

  (* Constant known values.

     These are values that
     * are completely known constantly
     * do not require Wasm code to be be executed (e.g. in `start`)
     * can be used directly (e.g. Call, not CallIndirect)
     * can be turned into Vanilla heap data on demand

     See ir_passes/const.ml for what precisely we can compile as const now.
  *)

  type v =
    | Fun of (unit -> int32) (* function pointer calculated upon first use *)
    | Message of int32 (* anonymous message, only temporary *)
    | Obj of (string * t) list
    | Unit
    | Array of t list (* also tuples, but not nullary *)
    | Lit of lit

  (* A constant known value together with a vanilla pointer.
     Typically a static memory location, could be an unboxed scalar.
     Filled on demand.
   *)
  and t = (int32 Lib.Promise.t * v)

  let t_of_v v = (Lib.Promise.make (), v)

end (* Const *)

module SR = struct
  (* This goes with the StackRep module, but we need the types earlier *)


  (* Value representation on the stack:

     Compiling an expression means putting its value on the stack. But
     there are various ways of putting a value onto the stack -- unboxed,
     tupled etc.
   *)
  type t =
    | Vanilla
    | UnboxedBool (* 0 or 1 *)
    | UnboxedTuple of int
    | UnboxedWord64
    | UnboxedWord32
    | UnboxedFloat64
    | Unreachable
    | Const of Const.t

  let unit = UnboxedTuple 0

  let bool = UnboxedBool

  (* Because t contains Const.t, and that contains Const.v, and that contains
     Const.lit, and that contains Big_int, we cannot just use normal `=`. So we
     have to write our own equality.

     This equalty is, I believe, used when joining branches. So for Const, we
     just compare the promises, and do not descend into the Const.v. This is
     conservative; the only downside is that if a branch returns different
     Const.t with (semantically) the same Const.v we do not propagate that as
     Const, but materialize before the branch.
     Which is not really expected or important.
  *)
  let eq (t1 : t) (t2 : t) = match t1, t2 with
    | Const (p1, _), Const (p2, _) -> p1 == p2
    | _ -> t1 = t2

end (* SR *)

(*

** The compiler environment.

Of course, as we go through the code we have to track a few things; these are
put in the compiler environment, type `E.t`. Some fields are valid globally, some
only make sense locally, i.e. within a single function (but we still put them
in one big record, for convenience).

The fields fall into the following categories:

 1. Static global fields. Never change.
    Example: whether we are compiling with -no-system-api

 2. Mutable global fields. Change only monotonically.
    These are used to register things like functions. This should be monotone
    in the sense that entries are only added, and that the order should not
    matter in a significant way. In some instances, the list contains futures
    so that we can reserve and know the _position_ of the thing before we have
    to actually fill it in.

 3. Static local fields. Never change within a function.
    Example: number of parameters and return values

 4. Mutable local fields. See above
    Example: Name and type of locals.

**)

(* Before we can define the environment, we need some auxillary types *)

module E = struct

  (* Utilities, internal to E *)
  let reg (ref : 'a list ref) (x : 'a) : int32 =
      let i = Wasm.I32.of_int_u (List.length !ref) in
      ref := !ref @ [ x ];
      i

  let reserve_promise (ref : 'a Lib.Promise.t list ref) _s : (int32 * ('a -> unit)) =
      let p = Lib.Promise.make () in (* For debugging with named promises, use s here *)
      let i = Wasm.I32.of_int_u (List.length !ref) in
      ref := !ref @ [ p ];
      (i, Lib.Promise.fulfill p)


  (* The environment type *)
  module NameEnv = Env.Make(String)
  module StringEnv = Env.Make(String)
  module FunEnv = Env.Make(Int32)
  type local_names = (int32 * string) list (* For the debug section: Names of locals *)
  type func_with_names = func * local_names
  type lazy_function = (int32, func_with_names) Lib.AllocOnUse.t
  type t = {
    (* Global fields *)
    (* Static *)
    mode : Flags.compile_mode;
    rts : Wasm_exts.CustomModule.extended_module option; (* The rts. Re-used when compiling actors *)
    trap_with : t -> string -> G.t;
      (* Trap with message; in the env for dependency injection *)

    (* Immutable *)

    (* Mutable *)
    func_types : func_type list ref;
    func_imports : import list ref;
    other_imports : import list ref;
    exports : export list ref;
    funcs : (func * string * local_names) Lib.Promise.t list ref;
    func_ptrs : int32 FunEnv.t ref;
    end_of_table : int32 ref;
    globals : (global Lib.Promise.t * string) list ref;
    global_names : int32 NameEnv.t ref;
    named_imports : int32 NameEnv.t ref;
    built_in_funcs : lazy_function NameEnv.t ref;
    static_strings : int32 StringEnv.t ref;
    end_of_static_memory : int32 ref; (* End of statically allocated memory *)
    static_memory : (int32 * string) list ref; (* Content of static memory *)
    static_memory_frozen : bool ref;
      (* Sanity check: Nothing should bump end_of_static_memory once it has been read *)
    static_roots : int32 list ref;
      (* GC roots in static memory. (Everything that may be mutable.) *)

    (* Local fields (only valid/used inside a function) *)
    (* Static *)
    n_param : int32; (* Number of parameters (to calculate indices of locals) *)
    return_arity : int; (* Number of return values (for type of Return) *)

    (* Mutable *)
    locals : value_type list ref; (* Types of locals *)
    local_names : (int32 * string) list ref; (* Names of locals *)
  }


  (* The initial global environment *)
  let mk_global mode rts trap_with dyn_mem : t = {
    mode;
    rts;
    trap_with;
    func_types = ref [];
    func_imports = ref [];
    other_imports = ref [];
    exports = ref [];
    funcs = ref [];
    func_ptrs = ref FunEnv.empty;
    end_of_table = ref 0l;
    globals = ref [];
    global_names = ref NameEnv.empty;
    named_imports = ref NameEnv.empty;
    built_in_funcs = ref NameEnv.empty;
    static_strings = ref StringEnv.empty;
    end_of_static_memory = ref dyn_mem;
    static_memory = ref [];
    static_memory_frozen = ref false;
    static_roots = ref [];
    (* Actually unused outside mk_fun_env: *)
    n_param = 0l;
    return_arity = 0;
    locals = ref [];
    local_names = ref [];
  }


  let mk_fun_env env n_param return_arity =
    { env with
      n_param;
      return_arity;
      locals = ref [];
      local_names = ref [];
    }

  (* We avoid accessing the fields of t directly from outside of E, so here are a
     bunch of accessors. *)

  let mode (env : t) = env.mode


  let add_anon_local (env : t) ty =
      let i = reg env.locals ty in
      Wasm.I32.add env.n_param i

  let add_local_name (env : t) li name =
      let _ = reg env.local_names (li, name) in ()

  let get_locals (env : t) = !(env.locals)
  let get_local_names (env : t) : (int32 * string) list = !(env.local_names)

  let _add_other_import (env : t) m =
    ignore (reg env.other_imports m)

  let add_export (env : t) e =
    ignore (reg env.exports e)

  let add_global (env : t) name g =
    assert (not (NameEnv.mem name !(env.global_names)));
    let gi = reg env.globals (g, name) in
    env.global_names := NameEnv.add name gi !(env.global_names)

  let add_global32_delayed (env : t) name mut : int32 -> unit =
    let p = Lib.Promise.make () in
    add_global env name p;
    (fun init ->
      Lib.Promise.fulfill p (nr {
        gtype = GlobalType (I32Type, mut);
        value = nr (G.to_instr_list (G.i (Const (nr (Wasm.Values.I32 init)))))
      })
    )

  let add_global32 (env : t) name mut init =
    add_global32_delayed env name mut init

  let get_global (env : t) name : int32 =
    match NameEnv.find_opt name !(env.global_names) with
    | Some gi -> gi
    | None -> raise (Invalid_argument (Printf.sprintf "No global named %s declared" name))

  let get_global32_lazy (env : t) name mut init : int32 =
    match NameEnv.find_opt name !(env.global_names) with
    | Some gi -> gi
    | None -> add_global32 env name mut init; get_global env name

  let export_global env name =
    add_export env (nr {
      name = Wasm.Utf8.decode name;
      edesc = nr (GlobalExport (nr (get_global env name)))
    })

  let get_globals (env : t) = List.map (fun (g,n) -> Lib.Promise.value g) !(env.globals)

  let reserve_fun (env : t) name =
    let (j, fill) = reserve_promise env.funcs name in
    let n = Int32.of_int (List.length !(env.func_imports)) in
    let fi = Int32.add j n in
    let fill_ (f, local_names) = fill (f, name, local_names) in
    (fi, fill_)

  let add_fun (env : t) name (f, local_names) =
    let (fi, fill) = reserve_fun env name in
    fill (f, local_names);
    fi

  let make_lazy_function env name : lazy_function =
    Lib.AllocOnUse.make (fun () -> reserve_fun env name)

  let lookup_built_in (env : t) name : lazy_function =
    match NameEnv.find_opt name !(env.built_in_funcs) with
    | None ->
      let lf = make_lazy_function env name in
      env.built_in_funcs := NameEnv.add name lf !(env.built_in_funcs);
      lf
    | Some lf -> lf

  let built_in (env : t) name : int32 =
    Lib.AllocOnUse.use (lookup_built_in env name)

  let define_built_in (env : t) name mk_fun : unit =
    Lib.AllocOnUse.def  (lookup_built_in env name) mk_fun

  let get_return_arity (env : t) = env.return_arity

  let get_func_imports (env : t) = !(env.func_imports)
  let get_other_imports (env : t) = !(env.other_imports)
  let get_exports (env : t) = !(env.exports)
  let get_funcs (env : t) = List.map Lib.Promise.value !(env.funcs)

  let func_type (env : t) ty =
    let rec go i = function
      | [] -> env.func_types := !(env.func_types) @ [ ty ]; Int32.of_int i
      | ty'::tys when ty = ty' -> Int32.of_int i
      | _ :: tys -> go (i+1) tys
       in
    go 0 !(env.func_types)

  let get_types (env : t) = !(env.func_types)

  let add_func_import (env : t) modname funcname arg_tys ret_tys =
    if !(env.funcs) <> [] then
      raise (CodegenError "Add all imports before all functions!");

    let i = {
      module_name = Wasm.Utf8.decode modname;
      item_name = Wasm.Utf8.decode funcname;
      idesc = nr (FuncImport (nr (func_type env (FuncType (arg_tys, ret_tys)))))
    } in
    let fi = reg env.func_imports (nr i) in
    let name = modname ^ "." ^ funcname in
    assert (not (NameEnv.mem name !(env.named_imports)));
    env.named_imports := NameEnv.add name fi !(env.named_imports)

  let call_import (env : t) modname funcname =
    let name = modname ^ "." ^ funcname in
    match NameEnv.find_opt name !(env.named_imports) with
      | Some fi -> G.i (Call (nr fi))
      | _ ->
        raise (Invalid_argument (Printf.sprintf "Function import not declared: %s\n" name))

  let get_rts (env : t) = env.rts

  let trap_with env msg = env.trap_with env msg
  let then_trap_with env msg = G.if_ [] (trap_with env msg) G.nop
  let else_trap_with env msg = G.if_ [] G.nop (trap_with env msg)

  let reserve_static_memory (env : t) size : int32 =
    if !(env.static_memory_frozen) then raise (Invalid_argument "Static memory frozen");
    let ptr = !(env.end_of_static_memory) in
    let aligned = Int32.logand (Int32.add size 3l) (Int32.lognot 3l) in
    env.end_of_static_memory := Int32.add ptr aligned;
    ptr

  let add_mutable_static_bytes (env : t) data : int32 =
    let ptr = reserve_static_memory env (Int32.of_int (String.length data)) in
    env.static_memory := !(env.static_memory) @ [ (ptr, data) ];
    Int32.(add ptr ptr_skew) (* Return a skewed pointer *)

  let add_fun_ptr (env : t) fi : int32 =
    match FunEnv.find_opt fi !(env.func_ptrs) with
    | Some fp -> fp
    | None ->
      let fp = !(env.end_of_table) in
      env.func_ptrs := FunEnv.add fi fp !(env.func_ptrs);
      env.end_of_table := Int32.add !(env.end_of_table) 1l;
      fp

  let get_elems env =
    FunEnv.bindings !(env.func_ptrs)

  let get_end_of_table env : int32 =
    !(env.end_of_table)

  let add_static (env : t) (data : StaticBytes.t) : int32 =
    let b = StaticBytes.as_bytes data in
    match StringEnv.find_opt b !(env.static_strings)  with
    | Some ptr -> ptr
    | None ->
      let ptr = add_mutable_static_bytes env b  in
      env.static_strings := StringEnv.add b ptr !(env.static_strings);
      ptr

  let get_end_of_static_memory env : int32 =
    env.static_memory_frozen := true;
    !(env.end_of_static_memory)

  let add_static_root (env : t) ptr =
    env.static_roots := ptr :: !(env.static_roots)

  let get_static_roots (env : t) =
    !(env.static_roots)

  let get_static_memory env =
    !(env.static_memory)

  let mem_size env =
    Int32.(add (div (get_end_of_static_memory env) page_size) 1l)
end


(* General code generation functions:
   Rule of thumb: Here goes stuff that independent of the Motoko AST.
*)

(* Function called compile_* return a list of instructions (and maybe other stuff) *)

let compile_unboxed_const i = G.i (Const (nr (Wasm.Values.I32 i)))
let compile_const_64 i = G.i (Const (nr (Wasm.Values.I64 i)))
let compile_unboxed_zero = compile_unboxed_const 0l
let compile_unboxed_one = compile_unboxed_const 1l

(* Some common arithmetic, used for pointer and index arithmetic *)
let compile_op_const op i =
    compile_unboxed_const i ^^
    G.i (Binary (Wasm.Values.I32 op))
let compile_add_const = compile_op_const I32Op.Add
let compile_sub_const = compile_op_const I32Op.Sub
let compile_mul_const = compile_op_const I32Op.Mul
let compile_divU_const = compile_op_const I32Op.DivU
let compile_shrU_const = compile_op_const I32Op.ShrU
let compile_shrS_const = compile_op_const I32Op.ShrS
let compile_shl_const = compile_op_const I32Op.Shl
let compile_rotr_const = compile_op_const I32Op.Rotr
let compile_bitand_const = compile_op_const I32Op.And
let compile_bitor_const = function
  | 0l -> G.nop | n -> compile_op_const I32Op.Or n
let compile_rel_const rel i =
  compile_unboxed_const i ^^
  G.i (Compare (Wasm.Values.I32 rel))
let compile_eq_const = compile_rel_const I32Op.Eq

let compile_op64_const op i =
    compile_const_64 i ^^
    G.i (Binary (Wasm.Values.I64 op))
let _compile_add64_const = compile_op64_const I64Op.Add
let compile_sub64_const = compile_op64_const I64Op.Sub
let _compile_mul64_const = compile_op64_const I64Op.Mul
let _compile_divU64_const = compile_op64_const I64Op.DivU
let compile_shrU64_const = function
  | 0L -> G.nop | n -> compile_op64_const I64Op.ShrU n
let compile_shrS64_const = function
  | 0L -> G.nop | n -> compile_op64_const I64Op.ShrS n
let compile_shl64_const = function
  | 0L -> G.nop | n -> compile_op64_const I64Op.Shl n
let compile_bitand64_const = compile_op64_const I64Op.And
let _compile_bitor64_const = function
  | 0L -> G.nop | n -> compile_op64_const I64Op.Or n
let compile_eq64_const i =
  compile_const_64 i ^^
  G.i (Compare (Wasm.Values.I64 I64Op.Eq))

(* more random utilities *)

let bytes_of_int32 (i : int32) : string =
  let b = Buffer.create 4 in
  let i = Int32.to_int i in
  Buffer.add_char b (Char.chr (i land 0xff));
  Buffer.add_char b (Char.chr ((i lsr 8) land 0xff));
  Buffer.add_char b (Char.chr ((i lsr 16) land 0xff));
  Buffer.add_char b (Char.chr ((i lsr 24) land 0xff));
  Buffer.contents b

(* A common variant of todo *)

let todo_trap env fn se = todo fn se (E.trap_with env ("TODO: " ^ fn))
let _todo_trap_SR env fn se = todo fn se (SR.Unreachable, E.trap_with env ("TODO: " ^ fn))

(* Locals *)

let new_local_ env t name =
  let i = E.add_anon_local env t in
  E.add_local_name env i name;
  ( G.i (LocalSet (nr i))
  , G.i (LocalGet (nr i))
  , i
  )

let new_local env name =
  let (set_i, get_i, _) = new_local_ env I32Type name
  in (set_i, get_i)

let new_local64 env name =
  let (set_i, get_i, _) = new_local_ env I64Type name
  in (set_i, get_i)

let new_float_local env name =
  let (set_i, get_i, _) = new_local_ env F64Type name
  in (set_i, get_i)

(* Some common code macros *)

(* Iterates while cond is true. *)
let compile_while cond body =
    G.loop_ [] (
      cond ^^ G.if_ [] (body ^^ G.i (Br (nr 1l))) G.nop
    )

(* Expects a number on the stack. Iterates from zero to below that number. *)
let from_0_to_n env mk_body =
    let (set_n, get_n) = new_local env "n" in
    let (set_i, get_i) = new_local env "i" in
    set_n ^^
    compile_unboxed_zero ^^
    set_i ^^

    compile_while
      ( get_i ^^
        get_n ^^
        G.i (Compare (Wasm.Values.I32 I32Op.LtU))
      ) (
        mk_body get_i ^^

        get_i ^^
        compile_add_const 1l ^^
        set_i
      )


(* Pointer reference and dereference  *)

let load_unskewed_ptr : G.t =
  G.i (Load {ty = I32Type; align = 2; offset = 0l; sz = None})

let store_unskewed_ptr : G.t =
  G.i (Store {ty = I32Type; align = 2; offset = 0l; sz = None})

let load_ptr : G.t =
  G.i (Load {ty = I32Type; align = 2; offset = ptr_unskew; sz = None})

let store_ptr : G.t =
  G.i (Store {ty = I32Type; align = 2; offset = ptr_unskew; sz = None})

module FakeMultiVal = struct
  (* For some use-cases (e.g. processing the compiler output with analysis
     tools) it is useful to avoid the multi-value extension.

     This module provides mostly transparent wrappers that put multiple values
     in statically allocated globals and pull them off again.

     So far only does I32Type (but that could be changed).

     If the multi_value flag is on, these do not do anything.
  *)
  let ty tys =
    if !Flags.multi_value || List.length tys <= 1
    then tys
    else []

  let global env i =
    E.get_global32_lazy env (Printf.sprintf "multi_val_%d" i) Mutable 0l

  let store env tys =
    if !Flags.multi_value || List.length tys <= 1 then G.nop else
    G.concat_mapi (fun i _ ->
      G.i (GlobalSet (nr (global env i)))
    ) tys

  let load env tys =
    if !Flags.multi_value || List.length tys <= 1 then G.nop else
    let n = List.length tys - 1 in
    G.concat_mapi (fun i _ ->
      G.i (GlobalGet (nr (global env (n - i))))
    ) tys

end (* FakeMultiVal *)

module Func = struct
  (* This module contains basic bookkeeping functionality to define functions,
     in particular creating the environment, and finally adding it to the environment.
  *)

  let of_body env params retty mk_body =
    let env1 = E.mk_fun_env env (Int32.of_int (List.length params)) (List.length retty) in
    List.iteri (fun i (n,_t) -> E.add_local_name env1 (Int32.of_int i) n) params;
    let ty = FuncType (List.map snd params, FakeMultiVal.ty retty) in
    let body = G.to_instr_list (
      mk_body env1 ^^ FakeMultiVal.store env1 retty
    ) in
    (nr { ftype = nr (E.func_type env ty);
          locals = E.get_locals env1;
          body }
    , E.get_local_names env1)

  let define_built_in env name params retty mk_body =
    E.define_built_in env name (lazy (of_body env params retty mk_body))

  (* (Almost) transparently lift code into a function and call this function. *)
  (* Also add a hack to support multiple return values *)
  let share_code env name params retty mk_body =
    define_built_in env name params retty mk_body;
    G.i (Call (nr (E.built_in env name))) ^^
    FakeMultiVal.load env retty


  (* Shorthands for various arities *)
  let share_code0 env name retty mk_body =
    share_code env name [] retty (fun env -> mk_body env)
  let share_code1 env name p1 retty mk_body =
    share_code env name [p1] retty (fun env -> mk_body env
        (G.i (LocalGet (nr 0l)))
    )
  let share_code2 env name (p1,p2) retty mk_body =
    share_code env name [p1; p2] retty (fun env -> mk_body env
        (G.i (LocalGet (nr 0l)))
        (G.i (LocalGet (nr 1l)))
    )
  let share_code3 env name (p1, p2, p3) retty mk_body =
    share_code env name [p1; p2; p3] retty (fun env -> mk_body env
        (G.i (LocalGet (nr 0l)))
        (G.i (LocalGet (nr 1l)))
        (G.i (LocalGet (nr 2l)))
    )
  let share_code4 env name (p1, p2, p3, p4) retty mk_body =
    share_code env name [p1; p2; p3; p4] retty (fun env -> mk_body env
        (G.i (LocalGet (nr 0l)))
        (G.i (LocalGet (nr 1l)))
        (G.i (LocalGet (nr 2l)))
        (G.i (LocalGet (nr 3l)))
    )

end (* Func *)

module RTS = struct
  (* The connection to the C parts of the RTS *)
  let system_imports env =
    E.add_func_import env "rts" "memcpy" [I32Type; I32Type; I32Type] [I32Type]; (* standard libc memcpy *)
    E.add_func_import env "rts" "memcmp" [I32Type; I32Type; I32Type] [I32Type];
    E.add_func_import env "rts" "version" [] [I32Type];
    E.add_func_import env "rts" "parse_idl_header" [I32Type; I32Type; I32Type; I32Type] [];
    E.add_func_import env "rts" "read_u32_of_leb128" [I32Type] [I32Type];
    E.add_func_import env "rts" "read_i32_of_sleb128" [I32Type] [I32Type];
    E.add_func_import env "rts" "bigint_of_word32" [I32Type] [I32Type];
    E.add_func_import env "rts" "bigint_of_word32_signed" [I32Type] [I32Type];
    E.add_func_import env "rts" "bigint_to_word32_wrap" [I32Type] [I32Type];
    E.add_func_import env "rts" "bigint_to_word32_trap" [I32Type] [I32Type];
    E.add_func_import env "rts" "bigint_to_word32_trap_with" [I32Type; I32Type] [I32Type];
    E.add_func_import env "rts" "bigint_to_word32_signed_trap" [I32Type] [I32Type];
    E.add_func_import env "rts" "bigint_of_word64" [I64Type] [I32Type];
    E.add_func_import env "rts" "bigint_of_word64_signed" [I64Type] [I32Type];
    E.add_func_import env "rts" "bigint_to_word64_wrap" [I32Type] [I64Type];
    E.add_func_import env "rts" "bigint_to_word64_trap" [I32Type] [I64Type];
    E.add_func_import env "rts" "bigint_to_word64_signed_trap" [I32Type] [I64Type];
    E.add_func_import env "rts" "bigint_eq" [I32Type; I32Type] [I32Type];
    E.add_func_import env "rts" "bigint_isneg" [I32Type] [I32Type];
    E.add_func_import env "rts" "bigint_count_bits" [I32Type] [I32Type];
    E.add_func_import env "rts" "bigint_2complement_bits" [I32Type] [I32Type];
    E.add_func_import env "rts" "bigint_lt" [I32Type; I32Type] [I32Type];
    E.add_func_import env "rts" "bigint_gt" [I32Type; I32Type] [I32Type];
    E.add_func_import env "rts" "bigint_le" [I32Type; I32Type] [I32Type];
    E.add_func_import env "rts" "bigint_ge" [I32Type; I32Type] [I32Type];
    E.add_func_import env "rts" "bigint_add" [I32Type; I32Type] [I32Type];
    E.add_func_import env "rts" "bigint_sub" [I32Type; I32Type] [I32Type];
    E.add_func_import env "rts" "bigint_mul" [I32Type; I32Type] [I32Type];
    E.add_func_import env "rts" "bigint_rem" [I32Type; I32Type] [I32Type];
    E.add_func_import env "rts" "bigint_div" [I32Type; I32Type] [I32Type];
    E.add_func_import env "rts" "bigint_pow" [I32Type; I32Type] [I32Type];
    E.add_func_import env "rts" "bigint_neg" [I32Type] [I32Type];
    E.add_func_import env "rts" "bigint_lsh" [I32Type; I32Type] [I32Type];
    E.add_func_import env "rts" "bigint_abs" [I32Type] [I32Type];
    E.add_func_import env "rts" "bigint_leb128_size" [I32Type] [I32Type];
    E.add_func_import env "rts" "bigint_leb128_encode" [I32Type; I32Type] [];
    E.add_func_import env "rts" "bigint_leb128_decode" [I32Type] [I32Type];
    E.add_func_import env "rts" "bigint_sleb128_size" [I32Type] [I32Type];
    E.add_func_import env "rts" "bigint_sleb128_encode" [I32Type; I32Type] [];
    E.add_func_import env "rts" "bigint_sleb128_decode" [I32Type] [I32Type];
    E.add_func_import env "rts" "leb128_encode" [I32Type; I32Type] [];
    E.add_func_import env "rts" "sleb128_encode" [I32Type; I32Type] [];
    E.add_func_import env "rts" "utf8_validate" [I32Type; I32Type] [];
    E.add_func_import env "rts" "skip_leb128" [I32Type] [];
    E.add_func_import env "rts" "skip_any" [I32Type; I32Type; I32Type; I32Type] [];
    E.add_func_import env "rts" "find_field" [I32Type; I32Type; I32Type; I32Type; I32Type] [I32Type];
    E.add_func_import env "rts" "skip_fields" [I32Type; I32Type; I32Type; I32Type] [];
    E.add_func_import env "rts" "remember_closure" [I32Type] [I32Type];
    E.add_func_import env "rts" "recall_closure" [I32Type] [I32Type];
    E.add_func_import env "rts" "closure_count" [] [I32Type];
    E.add_func_import env "rts" "closure_table_size" [] [I32Type];
    E.add_func_import env "rts" "blob_of_text" [I32Type] [I32Type];
    E.add_func_import env "rts" "text_compare" [I32Type; I32Type] [I32Type];
    E.add_func_import env "rts" "text_concat" [I32Type; I32Type] [I32Type];
    E.add_func_import env "rts" "text_iter_done" [I32Type] [I32Type];
    E.add_func_import env "rts" "text_iter" [I32Type] [I32Type];
    E.add_func_import env "rts" "text_iter_next" [I32Type] [I32Type];
    E.add_func_import env "rts" "text_len" [I32Type] [I32Type];
    E.add_func_import env "rts" "text_of_ptr_size" [I32Type; I32Type] [I32Type];
    E.add_func_import env "rts" "text_singleton" [I32Type] [I32Type];
    E.add_func_import env "rts" "text_size" [I32Type] [I32Type];
    E.add_func_import env "rts" "text_to_buf" [I32Type; I32Type] [];
    E.add_func_import env "rts" "blob_of_principal" [I32Type] [I32Type];
    E.add_func_import env "rts" "principal_of_blob" [I32Type] [I32Type];
    E.add_func_import env "rts" "compute_crc32" [I32Type] [I32Type];
    E.add_func_import env "rts" "blob_iter_done" [I32Type] [I32Type];
    E.add_func_import env "rts" "blob_iter" [I32Type] [I32Type];
    E.add_func_import env "rts" "blob_iter_next" [I32Type] [I32Type];
    E.add_func_import env "rts" "float_pow" [F64Type; F64Type] [F64Type];
    E.add_func_import env "rts" "float_sin" [F64Type] [F64Type];
    E.add_func_import env "rts" "float_cos" [F64Type] [F64Type];
    E.add_func_import env "rts" "float_tan" [F64Type] [F64Type];
    E.add_func_import env "rts" "float_arcsin" [F64Type] [F64Type];
    E.add_func_import env "rts" "float_arccos" [F64Type] [F64Type];
    E.add_func_import env "rts" "float_arctan" [F64Type] [F64Type];
    E.add_func_import env "rts" "float_arctan2" [F64Type; F64Type] [F64Type];
    E.add_func_import env "rts" "float_exp" [F64Type] [F64Type];
    E.add_func_import env "rts" "float_log" [F64Type] [F64Type];
    E.add_func_import env "rts" "float_rem" [F64Type; F64Type] [F64Type];
    E.add_func_import env "rts" "float_fmt" [F64Type; I32Type; I32Type] [I32Type];
    E.add_func_import env "rts" "char_to_upper" [I32Type] [I32Type];
    E.add_func_import env "rts" "char_to_lower" [I32Type] [I32Type];
    E.add_func_import env "rts" "char_is_whitespace" [I32Type] [I32Type];
    E.add_func_import env "rts" "char_is_lowercase" [I32Type] [I32Type];
    E.add_func_import env "rts" "char_is_uppercase" [I32Type] [I32Type];
    E.add_func_import env "rts" "char_is_alphabetic" [I32Type] [I32Type];
    E.add_func_import env "rts" "get_max_live_size" [] [I32Type];
    E.add_func_import env "rts" "get_reclaimed" [] [I64Type];
    E.add_func_import env "rts" "collect" [] [];
    E.add_func_import env "rts" "alloc_words" [I32Type] [I32Type];
    E.add_func_import env "rts" "get_total_allocations" [] [I64Type];
    E.add_func_import env "rts" "get_heap_size" [] [I32Type];
    E.add_func_import env "rts" "init" [] [];
    E.add_func_import env "rts" "alloc_blob" [I32Type] [I32Type];
    E.add_func_import env "rts" "alloc_array" [I32Type] [I32Type];
    ()

end (* RTS *)

module Heap = struct
  (* General heap object functionality (allocation, setting fields, reading fields) *)

  (* Memory addresses are 32 bit (I32Type). *)
  let word_size = 4l

  (* The heap base global can only be used late, see conclude_module
     and GHC.register *)
  let get_heap_base env =
    G.i (GlobalGet (nr (E.get_global env "__heap_base")))

  let register_globals env =
    (* end-of-heap pointer, we set this to __heap_base upon start *)
    E.add_global32 env "end_of_heap" Mutable 0xDEADBEEFl

  let get_total_allocation env =
    E.call_import env "rts" "get_total_allocations"

  let get_reclaimed env =
    E.call_import env "rts" "get_reclaimed"

  let get_memory_size =
    G.i MemorySize ^^
    compile_mul_const page_size

  let get_max_live_size env =
    E.call_import env "rts" "get_max_live_size"

  let dyn_alloc_words env =
    E.call_import env "rts" "alloc_words"

  (* Static allocation (always words)
     (uses dynamic allocation for smaller and more readable code) *)
  let alloc env (n : int32) : G.t =
    compile_unboxed_const n  ^^
    dyn_alloc_words env

  (* Heap objects *)

  (* At this level of abstraction, heap objects are just flat arrays of words *)

  let load_field (i : int32) : G.t =
    let offset = Int32.(add (mul word_size i) ptr_unskew) in
    G.i (Load {ty = I32Type; align = 2; offset; sz = None})

  let store_field (i : int32) : G.t =
    let offset = Int32.(add (mul word_size i) ptr_unskew) in
    G.i (Store {ty = I32Type; align = 2; offset; sz = None})

  (* Although we occasionally want to treat two 32 bit fields as one 64 bit number *)

  let load_field64 (i : int32) : G.t =
    let offset = Int32.(add (mul word_size i) ptr_unskew) in
    G.i (Load {ty = I64Type; align = 2; offset; sz = None})

  let store_field64 (i : int32) : G.t =
    let offset = Int32.(add (mul word_size i) ptr_unskew) in
    G.i (Store {ty = I64Type; align = 2; offset; sz = None})

  (* Or even as a single 64 bit float *)

  let load_field_float64 (i : int32) : G.t =
    let offset = Int32.(add (mul word_size i) ptr_unskew) in
    G.i (Load {ty = F64Type; align = 2; offset; sz = None})

  let store_field_float64 (i : int32) : G.t =
    let offset = Int32.(add (mul word_size i) ptr_unskew) in
    G.i (Store {ty = F64Type; align = 2; offset; sz = None})

  (* Create a heap object with instructions that fill in each word *)
  let obj env element_instructions : G.t =
    let (set_heap_obj, get_heap_obj) = new_local env "heap_object" in

    let n = List.length element_instructions in
    alloc env (Wasm.I32.of_int_u n) ^^
    set_heap_obj ^^

    let init_elem idx instrs : G.t =
      get_heap_obj ^^
      instrs ^^
      store_field (Wasm.I32.of_int_u idx)
    in
    G.concat_mapi init_elem element_instructions ^^
    get_heap_obj

  (* Convenience functions related to memory *)
  (* Copying bytes (works on unskewed memory addresses) *)
  let memcpy env = E.call_import env "rts" "memcpy" ^^ G.i Drop
  (* Comparing bytes (works on unskewed memory addresses) *)
  let memcmp env = E.call_import env "rts" "memcmp"

  let register env =
    let get_heap_base_fn = E.add_fun env "get_heap_base" (Func.of_body env [] [I32Type] (fun env ->
      get_heap_base env
    )) in

    E.add_export env (nr {
      name = Wasm.Utf8.decode "get_heap_base";
      edesc = nr (FuncExport (nr get_heap_base_fn))
    })

  let get_heap_size env =
    E.call_import env "rts" "get_heap_size"

end (* Heap *)

module Stack = struct
  (* The RTS includes C code which requires a shadow stack in linear memory.
     We reserve some space for it at the beginning of memory space (just like
     wasm-l would), this way stack overflow would cause out-of-memory, and not
     just overwrite static data.

     We sometimes use the stack space if we need small amounts of scratch space.

     All pointers here are unskewed.
  *)

  let end_ = page_size (* 64k of stack *)

  let register_globals env =
    (* stack pointer *)
    E.add_global32 env "__stack_pointer" Mutable end_;
    E.export_global env "__stack_pointer"

  let get_stack_ptr env =
    G.i (GlobalGet (nr (E.get_global env "__stack_pointer")))
  let set_stack_ptr env =
    G.i (GlobalSet (nr (E.get_global env "__stack_pointer")))

  let alloc_words env n =
    get_stack_ptr env ^^
    compile_unboxed_const (Int32.mul n Heap.word_size) ^^
    G.i (Binary (Wasm.Values.I32 I32Op.Sub)) ^^
    set_stack_ptr env ^^
    get_stack_ptr env

  let free_words env n =
    get_stack_ptr env ^^
    compile_unboxed_const (Int32.mul n Heap.word_size) ^^
    G.i (Binary (Wasm.Values.I32 I32Op.Add)) ^^
    set_stack_ptr env

  let with_words env name n f =
    let (set_x, get_x) = new_local env name in
    alloc_words env n ^^ set_x ^^
    f get_x ^^
    free_words env n

end (* Stack *)

module ClosureTable = struct
  (* See rts/closure-table.c *)
  let remember env : G.t = E.call_import env "rts" "remember_closure"
  let recall env : G.t = E.call_import env "rts" "recall_closure"
  let count env : G.t = E.call_import env "rts" "closure_count"
  let size env : G.t = E.call_import env "rts" "closure_table_size"
end (* ClosureTable *)

module Bool = struct
  (* Boolean literals are either 0 or 1,
     at StackRep UnboxedWord32
     They need to be shifted before put in the heap
  *)

  (* in SR.Bool *)
  let lit = function
    | false -> compile_unboxed_const 0l
    | true -> compile_unboxed_const 1l

  let vanilla_lit = function
    | false -> 0l
    | true -> 2l

  let neg = G.i (Test (Wasm.Values.I32 I32Op.Eqz))

end (* Bool *)

module BitTagged = struct

  (* This module takes care of pointer tagging:

     A pointer to an object at offset `i` on the heap is represented as
     `i-1`, so the low two bits of the pointer are always set (0b…11).
     We call `i-1` a *skewed* pointer, in a feeble attempt to avoid the term
     shifted, which may sound like a logical shift.

     We use the constants ptr_skew and ptr_unskew to change a pointer as a
     signpost where we switch between raw pointers to skewed ones.

     This means we can store a small unboxed scalar x as (x `lsl` 1), and still
     tell it apart from a pointer by looking at the last bits: if set, it is a
     pointer.

     Small here means -2^30 ≤ x < 2^30, and untagging needs to happen with an
     _arithmetic_ right shift. This is the right thing to do for signed
     numbers, and because we want to apply a consistent logic for all types,
     especially as there is only one wasm type, we use the same range for
     signed numbers as well.

     Boolean false is a non-pointer by construction.
     Boolean true (1) needs to be shifted to be a non-pointer.
     No unshifting necessary before a branch.

     Summary:

       0b…11: A pointer
       0b…x0: A shifted scalar
       0b000: `false`
       0b010: `true`

     Summary:

       0b…11: A pointer
       0b…x0: A shifted scalar
       0b00: `false`
       0b01: `true`

     Note that Word16 and Word8 do not need to be explicitly bit-tagged:
     The bytes are stored in the _most_ significant byte(s) of the `i32`,
     thus lowest two bits are always 0.
     All arithmetic is implemented directly on that representation, see
     module TaggedSmallWord.
  *)
  let if_tagged_scalar env retty is1 is2 =
    compile_bitand_const 0x1l ^^
    G.if_ retty is2 is1

  (* With two bit-tagged pointers on the stack, decide
     whether both are scalars and invoke is1 (the fast path)
     if so, and otherwise is2 (the slow path).
  *)
  let if_both_tagged_scalar env retty is1 is2 =
    G.i (Binary (Wasm.Values.I32 I32Op.Or)) ^^
    compile_bitand_const 0x1l ^^
    G.if_ retty is2 is1

  (* 64 bit numbers *)

  (* static *)
  let can_tag_const (n : int64) =
    let lower_bound = Int64.(neg (shift_left 1L 30)) in
    let upper_bound = Int64.shift_left 1L 30 in
    lower_bound <= n && n < upper_bound

  let tag_const i = Int32.shift_left (Int64.to_int32 i) 1


  (* dynamic *)
  let if_can_tag_i64 env retty is1 is2 =
    Func.share_code1 env "can_tag_i64" ("x", I64Type) [I32Type] (fun env get_x ->
      (* checks that all but the low 30 bits are either all 0 or all 1 *)
      get_x ^^ compile_shl64_const 1L ^^
      get_x ^^ G.i (Binary (Wasm.Values.I64 I32Op.Xor)) ^^
      compile_shrU64_const 31L ^^
      G.i (Test (Wasm.Values.I64 I64Op.Eqz))
    ) ^^
    G.if_ retty is1 is2

  let if_can_tag_u64 env retty is1 is2 =
    compile_shrU64_const 30L ^^
    G.i (Test (Wasm.Values.I64 I64Op.Eqz)) ^^
    G.if_ retty is1 is2

  let tag =
    G.i (Convert (Wasm.Values.I32 I32Op.WrapI64)) ^^
    compile_shl_const 1l

  let untag env =
    compile_shrS_const 1l ^^
    G.i (Convert (Wasm.Values.I64 I64Op.ExtendSI32))

  (* 32 bit numbers, dynamic *)

  let if_can_tag_i32 env retty is1 is2 =
    Func.share_code1 env "can_tag_i32" ("x", I32Type) [I32Type] (fun env get_x ->
      (* checks that all but the low 30 bits are either all 0 or all 1 *)
      get_x ^^ compile_shl_const 1l ^^
      get_x ^^ G.i (Binary (Wasm.Values.I32 I32Op.Xor)) ^^
      compile_shrU_const 31l
    ) ^^
    G.if_ retty is2 is1 (* NB: swapped branches *)

  let if_can_tag_u32 env retty is1 is2 =
    compile_shrU_const 30l ^^
    G.if_ retty is2 is1 (* NB: swapped branches *)

  let tag_i32 = compile_shl_const 1l
  let untag_i32 = compile_shrS_const 1l

end (* BitTagged *)

module Tagged = struct
  (* Tagged objects have, well, a tag to describe their runtime type.
     This tag is used to traverse the heap (serialization, GC), but also
     for objectification of arrays.

     The tag is a word at the beginning of the object.

     All tagged heap objects have a size of at least two words
     (important for GC, which replaces them with an Indirection).

     Attention: This mapping is duplicated in rts/rts.c, so update both!
   *)

  type tag =
    | Object
    | ObjInd (* The indirection used for object fields *)
    | Array (* Also a tuple *)
    | Bits64 (* Contains a 64 bit number *)
    | MutBox (* used for mutable heap-allocated variables *)
    | Closure
    | Some (* For opt *)
    | Variant
    | Blob
    (* | FwdPtr -- Only used by the GC *)
    | Bits32 (* Contains a 32 bit unsigned number *)
    | BigInt
    (* | Concat -- String concatenation, used by rts/text.c *)
    | StableSeen (* Marker that we have seen this thing before *)

  (* Let's leave out tag 0 to trap earlier on invalid memory *)
  let int_of_tag = function
    | Object -> 1l
    | ObjInd -> 2l
    | Array -> 3l
    | Bits64 -> 5l
    | MutBox -> 6l
    | Closure -> 7l
    | Some -> 8l
    | Variant -> 9l
    | Blob -> 10l
    | Bits32 -> 12l
    | BigInt -> 13l
    | StableSeen -> 0xffffffffl

  (* The tag *)
  let header_size = 1l
  let tag_field = 0l

  (* Assumes a pointer to the object on the stack *)
  let store tag =
    compile_unboxed_const (int_of_tag tag) ^^
    Heap.store_field tag_field

  let load =
    Heap.load_field tag_field

  (* Branches based on the tag of the object pointed to,
     leaving the object on the stack afterwards. *)
  let branch_default env retty def (cases : (tag * G.t) list) : G.t =
    let (set_tag, get_tag) = new_local env "tag" in

    let rec go = function
      | [] -> def
      | ((tag, code) :: cases) ->
        get_tag ^^
        compile_eq_const (int_of_tag tag) ^^
        G.if_ retty code (go cases)
    in
    load ^^
    set_tag ^^
    go cases

  (* like branch_default but also pushes the scrutinee on the stack for the
   * branch's consumption *)
  let _branch_default_with env retty def cases =
    let (set_o, get_o) = new_local env "o" in
    let prep (t, code) = (t, get_o ^^ code)
    in set_o ^^ get_o ^^ branch_default env retty def (List.map prep cases)

  (* like branch_default_with but the tag is known statically *)
  let branch_with env retty = function
    | [] -> G.i Unreachable
    | [_, code] -> code
    | (_, code) :: cases ->
       let (set_o, get_o) = new_local env "o" in
       let prep (t, code) = (t, get_o ^^ code)
       in set_o ^^ get_o ^^ branch_default env retty (get_o ^^ code) (List.map prep cases)

  (* Can a value of this type be represented by a heap object with this tag? *)
  (* Needs to be conservative, i.e. return `true` if unsure *)
  (* This function can also be used as assertions in a lint mode, e.g. in compile_exp *)
  let can_have_tag ty tag =
    let open Mo_types.Type in
    match (tag : tag) with
    | Array ->
      begin match normalize ty with
      | (Con _ | Any) -> true
      | (Array _ | Tup _) -> true
      | (Prim _ |  Obj _ | Opt _ | Variant _ | Func _ | Non) -> false
      | (Pre | Async _ | Mut _ | Var _ | Typ _) -> assert false
      end
    | Blob ->
      begin match normalize ty with
      | (Con _ | Any) -> true
      | (Prim (Text|Blob|Principal)) -> true
      | (Prim _ | Obj _ | Array _ | Tup _ | Opt _ | Variant _ | Func _ | Non) -> false
      | (Pre | Async _ | Mut _ | Var _ | Typ _) -> assert false
      end
    | Object ->
      begin match normalize ty with
      | (Con _ | Any) -> true
      | (Obj _) -> true
      | (Prim _ | Array _ | Tup _ | Opt _ | Variant _ | Func _ | Non) -> false
      | (Pre | Async _ | Mut _ | Var _ | Typ _) -> assert false
      end
    | _ -> true

  (* like branch_with but with type information to statically skip some branches *)
  let _branch_typed_with env ty retty branches =
    branch_with env retty (List.filter (fun (tag,c) -> can_have_tag ty tag) branches)

  let obj env tag element_instructions : G.t =
    Heap.obj env @@
      compile_unboxed_const (int_of_tag tag) ::
      element_instructions

end (* Tagged *)

module MutBox = struct
  (* Mutable heap objects *)

  let field = Tagged.header_size

  let alloc env =
    Tagged.obj env Tagged.MutBox [ compile_unboxed_zero ]

  let static env =
    let tag = bytes_of_int32 (Tagged.int_of_tag Tagged.MutBox) in
    let zero = bytes_of_int32 0l in
    let ptr = E.add_mutable_static_bytes env (tag ^ zero) in
    E.add_static_root env ptr;
    ptr
end


module Opt = struct
  (* The Option type. Not much interesting to see here. Structure for
     Some:

       ┌─────┬─────────┐
       │ tag │ payload │
       └─────┴─────────┘

    A None value is simply an unboxed scalar.

  *)

  let payload_field = Tagged.header_size

  (* This needs to be disjoint from all pointers, i.e. tagged as a scalar. *)
  let null_vanilla_lit = 5l
  let null_lit = compile_unboxed_const null_vanilla_lit

  let is_some env =
    null_lit ^^
    G.i (Compare (Wasm.Values.I32 I32Op.Ne))

  let inject env e = Tagged.obj env Tagged.Some [e]
  let project = Heap.load_field payload_field

end (* Opt *)

module Variant = struct
  (* The Variant type. We store the variant tag in a first word; we can later
     optimize and squeeze it in the Tagged tag. We can also later support unboxing
     variants with an argument of type ().

       ┌─────────┬────────────┬─────────┐
       │ heaptag │ varianttag │ payload │
       └─────────┴────────────┴─────────┘

  *)

  let tag_field = Tagged.header_size
  let payload_field = Int32.add Tagged.header_size 1l

  let hash_variant_label : Mo_types.Type.lab -> int32 =
    Mo_types.Hash.hash

  let inject env l e =
    Tagged.obj env Tagged.Variant [compile_unboxed_const (hash_variant_label l); e]

  let get_tag = Heap.load_field tag_field
  let project = Heap.load_field payload_field

  (* Test if the top of the stacks points to a variant with this label *)
  let test_is env l =
    get_tag ^^
    compile_eq_const (hash_variant_label l)

end (* Variant *)


module Closure = struct
  (* In this module, we deal with closures, i.e. functions that capture parts
     of their environment.

     The structure of a closure is:

       ┌─────┬───────┬──────┬──────────────┐
       │ tag │ funid │ size │ captured ... │
       └─────┴───────┴──────┴──────────────┘

  *)
  let header_size = Int32.add Tagged.header_size 2l

  let funptr_field = Tagged.header_size
  let len_field = Int32.add 1l Tagged.header_size

  let load_data i = Heap.load_field (Int32.add header_size i)
  let store_data i = Heap.store_field (Int32.add header_size i)

  (* Expect on the stack
     * the function closure
     * and arguments (n-ary!)
     * the function closure again!
  *)
  let call_closure env n_args n_res =
    (* Calculate the wasm type for a given calling convention.
       An extra first argument for the closure! *)
    let ty = E.func_type env (FuncType (
      I32Type :: Lib.List.make n_args I32Type,
      FakeMultiVal.ty (Lib.List.make n_res I32Type))) in
    (* get the table index *)
    Heap.load_field funptr_field ^^
    (* All done: Call! *)
    G.i (CallIndirect (nr ty)) ^^
    FakeMultiVal.load env (Lib.List.make n_res I32Type)

  let static_closure env fi : int32 =
    E.add_static env StaticBytes.[
      I32 Tagged.(int_of_tag Closure);
      I32 (E.add_fun_ptr env fi);
      I32 0l
    ]

end (* Closure *)


module BoxedWord64 = struct
  (* We store large word64s, nat64s and int64s in immutable boxed 64bit heap objects.

     Small values are stored unboxed, tagged, see BitTagged. The bit-tagging logic is
     contained in BitTagged; here we just do the boxing.

     The heap layout of a BoxedWord64 is:

       ┌─────┬─────┬─────┐
       │ tag │    i64    │
       └─────┴─────┴─────┘

  *)

  let payload_field = Tagged.header_size

  let vanilla_lit env i =
    if BitTagged.can_tag_const i
    then BitTagged.tag_const i
    else
      E.add_static env StaticBytes.[
        I32 Tagged.(int_of_tag Bits64);
        I64 i
      ]

  let compile_box env compile_elem : G.t =
    let (set_i, get_i) = new_local env "boxed_i64" in
    Heap.alloc env 3l ^^
    set_i ^^
    get_i ^^ Tagged.(store Bits64) ^^
    get_i ^^ compile_elem ^^ Heap.store_field64 payload_field ^^
    get_i

  let box env = Func.share_code1 env "box_i64" ("n", I64Type) [I32Type] (fun env get_n ->
      get_n ^^ BitTagged.if_can_tag_i64 env [I32Type]
        (get_n ^^ BitTagged.tag)
        (compile_box env get_n)
    )

  let unbox env = Func.share_code1 env "unbox_i64" ("n", I32Type) [I64Type] (fun env get_n ->
      get_n ^^
      BitTagged.if_tagged_scalar env [I64Type]
        ( get_n ^^ BitTagged.untag env)
        ( get_n ^^ Heap.load_field64 payload_field)
    )
end (* BoxedWord64 *)

module Word64 = struct

  let compile_add env = G.i (Binary (Wasm.Values.I64 I64Op.Add))
  let compile_signed_sub env = G.i (Binary (Wasm.Values.I64 I64Op.Sub))
  let compile_mul env = G.i (Binary (Wasm.Values.I64 I64Op.Mul))
  let compile_signed_div env = G.i (Binary (Wasm.Values.I64 I64Op.DivS))
  let compile_signed_mod env = G.i (Binary (Wasm.Values.I64 I64Op.RemS))
  let compile_unsigned_div env = G.i (Binary (Wasm.Values.I64 I64Op.DivU))
  let compile_unsigned_rem env = G.i (Binary (Wasm.Values.I64 I64Op.RemU))
  let compile_unsigned_sub env =
    Func.share_code2 env "nat_sub" (("n1", I64Type), ("n2", I64Type)) [I64Type] (fun env get_n1 get_n2 ->
      get_n1 ^^ get_n2 ^^ G.i (Compare (Wasm.Values.I64 I64Op.LtU)) ^^
      E.then_trap_with env "Natural subtraction underflow" ^^
      get_n1 ^^ get_n2 ^^ G.i (Binary (Wasm.Values.I64 I64Op.Sub))
    )

  let compile_unsigned_pow env =
    let rec pow () = Func.share_code2 env "pow"
                       (("n", I64Type), ("exp", I64Type)) [I64Type]
                       Wasm.Values.(fun env get_n get_exp ->
         let one = compile_const_64 1L in
         let (set_res, get_res) = new_local64 env "res" in
         let square_recurse_with_shifted =
           get_n ^^ get_exp ^^ one ^^
           G.i (Binary (I64 I64Op.ShrU)) ^^
           pow () ^^ set_res ^^ get_res ^^ get_res ^^ G.i (Binary (Wasm.Values.I64 I64Op.Mul))
         in get_exp ^^ G.i (Test (I64 I64Op.Eqz)) ^^
            G.if_ [I64Type]
             one
             (get_exp ^^ one ^^ G.i (Binary (I64 I64Op.And)) ^^ G.i (Test (I64 I64Op.Eqz)) ^^
              G.if_ [I64Type]
                square_recurse_with_shifted
                (get_n ^^
                 square_recurse_with_shifted ^^
                 G.i (Binary (Wasm.Values.I64 I64Op.Mul)))))
    in pow ()

  let compile_eq env = G.i (Compare (Wasm.Values.I64 I64Op.Eq))
  let compile_relop env i64op = G.i (Compare (Wasm.Values.I64 i64op))

end (* BoxedWord64 *)


module BoxedSmallWord = struct
  (* We store proper 32bit Word32 in immutable boxed 32bit heap objects.

     Small values are stored unboxed, tagged, see BitTagged.

     The heap layout of a BoxedSmallWord is:

       ┌─────┬─────┐
       │ tag │ i32 │
       └─────┴─────┘

  *)

  let payload_field = Tagged.header_size

  let vanilla_lit env i =
    if BitTagged.can_tag_const (Int64.of_int (Int32.to_int i))
    then BitTagged.tag_const (Int64.of_int (Int32.to_int i))
    else
      E.add_static env StaticBytes.[
        I32 Tagged.(int_of_tag Bits32);
        I32 i
      ]

  let compile_box env compile_elem : G.t =
    let (set_i, get_i) = new_local env "boxed_i32" in
    Heap.alloc env 2l ^^
    set_i ^^
    get_i ^^ Tagged.(store Bits32) ^^
    get_i ^^ compile_elem ^^ Heap.store_field payload_field ^^
    get_i

  let box env = Func.share_code1 env "box_i32" ("n", I32Type) [I32Type] (fun env get_n ->
      get_n ^^ compile_unboxed_const (Int32.of_int (1 lsl 30)) ^^
      G.i (Compare (Wasm.Values.I32 I32Op.LtU)) ^^
      G.if_ [I32Type]
        (get_n ^^ BitTagged.tag_i32)
        (compile_box env get_n)
    )

  let unbox env = Func.share_code1 env "unbox_i32" ("n", I32Type) [I32Type] (fun env get_n ->
      get_n ^^
      BitTagged.if_tagged_scalar env [I32Type]
        ( get_n ^^ BitTagged.untag_i32)
        ( get_n ^^ Heap.load_field payload_field)
    )

  let _lit env n = compile_unboxed_const n ^^ box env

end (* BoxedSmallWord *)

module TaggedSmallWord = struct
  (* While smaller-than-32bit words are treated as i32 from the WebAssembly perspective,
     there are certain differences that are type based. This module provides helpers to abstract
     over those. *)

  let bits_of_type = function
    | Type.(Int8|Nat8|Word8) -> 8
    | Type.(Int16|Nat16|Word16) -> 16
    | _ -> 32

  let shift_of_type ty = Int32.of_int (32 - bits_of_type ty)

  let bitwidth_mask_of_type = function
    | Type.Word8 -> 0b111l
    | Type.Word16 -> 0b1111l
    | p -> todo "bitwidth_mask_of_type" (Arrange_type.prim p) 0l

  let const_of_type ty n = Int32.(shift_left n (to_int (shift_of_type ty)))

  let padding_of_type ty = Int32.(sub (const_of_type ty 1l) one)

  let mask_of_type ty = Int32.lognot (padding_of_type ty)

  (* Makes sure that we only shift/rotate the maximum number of bits available in the word. *)
  let clamp_shift_amount = function
    | Type.Word32 -> G.nop
    | ty -> compile_bitand_const (bitwidth_mask_of_type ty)

  let shift_leftWordNtoI32 = compile_shl_const

  (* Makes sure that the word payload (e.g. shift/rotate amount) is in the LSB bits of the word. *)
  let lsb_adjust = function
    | Type.(Int32|Nat32|Word32) -> G.nop
    | Type.(Nat8|Word8|Nat16|Word16) as ty -> compile_shrU_const (shift_of_type ty)
    | Type.(Int8|Int16) as ty -> compile_shrS_const (shift_of_type ty)
    | _ -> assert false

  (* Makes sure that the word payload (e.g. operation result) is in the MSB bits of the word. *)
  let msb_adjust = function
    | Type.(Int32|Nat32|Word32) -> G.nop
    | ty -> shift_leftWordNtoI32 (shift_of_type ty)

  (* Makes sure that the word representation invariant is restored. *)
  let sanitize_word_result = function
    | Type.Word32 -> G.nop
    | ty -> compile_bitand_const (mask_of_type ty)

  (* Sets the number (according to the type's word invariant) of LSBs. *)
  let compile_word_padding = function
    | Type.Word32 -> G.nop
    | ty -> compile_bitor_const (padding_of_type ty)

  (* Kernel for counting leading zeros, according to the word invariant. *)
  let clz_kernel ty =
    compile_word_padding ty ^^
    G.i (Unary (Wasm.Values.I32 I32Op.Clz)) ^^
    msb_adjust ty

  (* Kernel for counting trailing zeros, according to the word invariant. *)
  let ctz_kernel ty =
    compile_word_padding ty ^^
    compile_rotr_const (shift_of_type ty) ^^
    G.i (Unary (Wasm.Values.I32 I32Op.Ctz)) ^^
    msb_adjust ty

  (* Kernel for testing a bit position, according to the word invariant. *)
  let btst_kernel env ty =
    let (set_b, get_b) = new_local env "b"
    in lsb_adjust ty ^^ set_b ^^ lsb_adjust ty ^^
       compile_unboxed_one ^^ get_b ^^ clamp_shift_amount ty ^^
       G.i (Binary (Wasm.Values.I32 I32Op.Shl)) ^^
       G.i (Binary (Wasm.Values.I32 I32Op.And))

  (* Code points occupy 21 bits, so can always be tagged scalars *)
  let untag_codepoint = compile_shrU_const 8l
  let tag_codepoint = compile_shl_const 8l

  (* Checks (n < 0xD800 || 0xE000 ≤ n ≤ 0x10FFFF),
     ensuring the codepoint range and the absence of surrogates. *)
  let check_and_tag_codepoint env get_n =
    get_n ^^ compile_unboxed_const 0xD800l ^^
    G.i (Compare (Wasm.Values.I32 I32Op.GeU)) ^^
    get_n ^^ compile_unboxed_const 0xE000l ^^
    G.i (Compare (Wasm.Values.I32 I32Op.LtU)) ^^
    G.i (Binary (Wasm.Values.I32 I32Op.And)) ^^
    get_n ^^ compile_unboxed_const 0x10FFFFl ^^
    G.i (Compare (Wasm.Values.I32 I32Op.GtU)) ^^
    G.i (Binary (Wasm.Values.I32 I32Op.Or)) ^^
    E.then_trap_with env "codepoint out of range" ^^
    get_n ^^ tag_codepoint

  let vanilla_lit ty v =
    Int32.(shift_left (of_int v) (to_int (shift_of_type ty)))

  (* Wrapping implementation for multiplication and exponentiation. *)

  let compile_word_mul env ty =
    lsb_adjust ty ^^
    G.i (Binary (Wasm.Values.I32 I32Op.Mul))

  let compile_word_power env ty =
    let rec pow () = Func.share_code2 env (prim_fun_name ty "pow")
                       (("n", I32Type), ("exp", I32Type)) [I32Type]
                       Wasm.Values.(fun env get_n get_exp ->
        let one = compile_unboxed_const (const_of_type ty 1l) in
        let (set_res, get_res) = new_local env "res" in
        let mul = compile_word_mul env ty in
        let square_recurse_with_shifted sanitize =
          get_n ^^ get_exp ^^ compile_shrU_const 1l ^^ sanitize ^^
          pow () ^^ set_res ^^ get_res ^^ get_res ^^ mul
        in get_exp ^^ G.i (Test (I32 I32Op.Eqz)) ^^
           G.if_ [I32Type]
             one
             (get_exp ^^ one ^^ G.i (Binary (I32 I32Op.And)) ^^ G.i (Test (I32 I32Op.Eqz)) ^^
              G.if_ [I32Type]
                (square_recurse_with_shifted G.nop)
                (get_n ^^
                 square_recurse_with_shifted (sanitize_word_result ty) ^^
                 mul)))
    in pow ()

end (* TaggedSmallWord *)


module Float = struct
  (* We store floats (C doubles) in immutable boxed 64bit heap objects.

     The heap layout of a Float is:

       ┌─────┬─────┬─────┐
       │ tag │    f64    │
       └─────┴─────┴─────┘

     For now the tag stored is that of a Bits64, because the payload is
     treated opaquely by the RTS. We'll introduce a separate tag when the need of
     debug inspection (or GC representation change) arises.

  *)

  let payload_field = Tagged.header_size

  let compile_unboxed_const f = G.i (Const (nr (Wasm.Values.F64 f)))
  let lit f = compile_unboxed_const (Wasm.F64.of_float f)
  let compile_unboxed_zero = lit 0.0

  let vanilla_lit env f =
    E.add_static env StaticBytes.[
      I32 Tagged.(int_of_tag Bits64);
      I64 (Wasm.F64.to_bits f)
    ]

  let box env = Func.share_code1 env "box_f64" ("f", F64Type) [I32Type] (fun env get_f ->
    let (set_i, get_i) = new_local env "boxed_f64" in
    Heap.alloc env 3l ^^
    set_i ^^
    get_i ^^ Tagged.(store Bits64) ^^
    get_i ^^ get_f ^^ Heap.store_field_float64 payload_field ^^
    get_i
    )

  let unbox env = Heap.load_field_float64 payload_field

end (* Float *)


module ReadBuf = struct
  (*
  Combinators to safely read from a dynamic buffer.

  We represent a buffer by a pointer to two words in memory (usually allocated
  on the shadow stack): The first is a pointer to the current position of the buffer,
  the second one a pointer to the end (to check out-of-bounds).

  Code that reads from this buffer will update the former, i.e. it is mutable.

  The format is compatible with C (pointer to a struct) and avoids the need for the
  multi-value extension that we used before to return both parse result _and_
  updated pointer.

  All pointers here are unskewed!

  This module is mostly for serialization, but because there are bits of
  serialization code in the BigNumType implementations, we put it here.
  *)

  let get_ptr get_buf =
    get_buf ^^ G.i (Load {ty = I32Type; align = 2; offset = 0l; sz = None})
  let get_end get_buf =
    get_buf ^^ G.i (Load {ty = I32Type; align = 2; offset = Heap.word_size; sz = None})
  let set_ptr get_buf new_val =
    get_buf ^^ new_val ^^ G.i (Store {ty = I32Type; align = 2; offset = 0l; sz = None})
  let set_end get_buf new_val =
    get_buf ^^ new_val ^^ G.i (Store {ty = I32Type; align = 2; offset = Heap.word_size; sz = None})
  let set_size get_buf get_size =
    set_end get_buf
      (get_ptr get_buf ^^ get_size ^^ G.i (Binary (Wasm.Values.I32 I32Op.Add)))

  let alloc env f = Stack.with_words env "buf" 2l f

  let advance get_buf get_delta =
    set_ptr get_buf (get_ptr get_buf ^^ get_delta ^^ G.i (Binary (Wasm.Values.I32 I32Op.Add)))

  let read_leb128 env get_buf =
    get_buf ^^ E.call_import env "rts" "read_u32_of_leb128"

  let read_sleb128 env get_buf =
    get_buf ^^ E.call_import env "rts" "read_i32_of_sleb128"

  let check_space env get_buf get_delta =
    get_delta ^^
    get_end get_buf ^^ get_ptr get_buf ^^ G.i (Binary (Wasm.Values.I32 I32Op.Sub)) ^^
    G.i (Compare (Wasm.Values.I32 I64Op.LeU)) ^^
    E.else_trap_with env "IDL error: out of bounds read"

  let is_empty env get_buf =
    get_end get_buf ^^ get_ptr get_buf ^^
    G.i (Compare (Wasm.Values.I32 I64Op.Eq))

  let read_byte env get_buf =
    check_space env get_buf (compile_unboxed_const 1l) ^^
    get_ptr get_buf ^^
    G.i (Load {ty = I32Type; align = 0; offset = 0l; sz = Some Wasm.Types.(Pack8, ZX)}) ^^
    advance get_buf (compile_unboxed_const 1l)

  let read_word16 env get_buf =
    check_space env get_buf (compile_unboxed_const 2l) ^^
    get_ptr get_buf ^^
    G.i (Load {ty = I32Type; align = 0; offset = 0l; sz = Some Wasm.Types.(Pack16, ZX)}) ^^
    advance get_buf (compile_unboxed_const 2l)

  let read_word32 env get_buf =
    check_space env get_buf (compile_unboxed_const 4l) ^^
    get_ptr get_buf ^^
    G.i (Load {ty = I32Type; align = 0; offset = 0l; sz = None}) ^^
    advance get_buf (compile_unboxed_const 4l)

  let read_word64 env get_buf =
    check_space env get_buf (compile_unboxed_const 8l) ^^
    get_ptr get_buf ^^
    G.i (Load {ty = I64Type; align = 0; offset = 0l; sz = None}) ^^
    advance get_buf (compile_unboxed_const 8l)

  let read_float64 env get_buf =
    check_space env get_buf (compile_unboxed_const 8l) ^^
    get_ptr get_buf ^^
    G.i (Load {ty = F64Type; align = 0; offset = 0l; sz = None}) ^^
    advance get_buf (compile_unboxed_const 8l)

  let read_blob env get_buf get_len =
    check_space env get_buf get_len ^^
    (* Already has destination address on the stack *)
    get_ptr get_buf ^^
    get_len ^^
    Heap.memcpy env ^^
    advance get_buf get_len

end (* Buf *)


type comparator = Lt | Le | Ge | Gt

module type BigNumType =
sig
  (* word from SR.Vanilla, trapping, unsigned semantics *)
  val to_word32 : E.t -> G.t
  val to_word64 : E.t -> G.t
  val to_word32_with : E.t -> G.t (* with error message on stack (ptr/len) *)

  (* word from SR.Vanilla, lossy, raw bits *)
  val truncate_to_word32 : E.t -> G.t
  val truncate_to_word64 : E.t -> G.t

  (* unsigned word to SR.Vanilla *)
  val from_word32 : E.t -> G.t
  val from_word64 : E.t -> G.t

  (* signed word to SR.Vanilla *)
  val from_signed_word32 : E.t -> G.t
  val from_signed_word64 : E.t -> G.t

  (* buffers *)
  (* given a numeric object on stack (vanilla),
     push the number (i32) of bytes necessary
     to externalize the numeric object *)
  val compile_data_size_signed : E.t -> G.t
  val compile_data_size_unsigned : E.t -> G.t
  (* given on stack
     - numeric object (vanilla, TOS)
     - data buffer
    store the binary representation of the numeric object into the data buffer,
    and push the number (i32) of bytes stored onto the stack
   *)
  val compile_store_to_data_buf_signed : E.t -> G.t
  val compile_store_to_data_buf_unsigned : E.t -> G.t
  (* given a ReadBuf on stack, consume bytes from it,
     deserializing to a numeric object
     and leave it on the stack (vanilla).
     The boolean argument is true if the value to be read is signed.
   *)
  val compile_load_from_data_buf : E.t -> bool -> G.t

  (* literals *)
  val vanilla_lit : E.t -> Big_int.big_int -> int32

  (* arithmetic *)
  val compile_abs : E.t -> G.t
  val compile_neg : E.t -> G.t
  val compile_add : E.t -> G.t
  val compile_signed_sub : E.t -> G.t
  val compile_unsigned_sub : E.t -> G.t
  val compile_mul : E.t -> G.t
  val compile_signed_div : E.t -> G.t
  val compile_signed_mod : E.t -> G.t
  val compile_unsigned_div : E.t -> G.t
  val compile_unsigned_rem : E.t -> G.t
  val compile_unsigned_pow : E.t -> G.t

  (* comparisons *)
  val compile_eq : E.t -> G.t
  val compile_is_negative : E.t -> G.t
  val compile_relop : E.t -> comparator -> G.t

  (* representation checks *)
  (* given a numeric object on the stack as skewed pointer, check whether
     it can be faithfully stored in N bits, including a leading sign bit
     leaves boolean result on the stack
     N must be 2..64
   *)
  val fits_signed_bits : E.t -> int -> G.t
  (* given a numeric object on the stack as skewed pointer, check whether
     it can be faithfully stored in N unsigned bits
     leaves boolean result on the stack
     N must be 1..64
   *)
  val fits_unsigned_bits : E.t -> int -> G.t
end

let i64op_from_relop = function
  | Lt -> I64Op.LtS
  | Le -> I64Op.LeS
  | Ge -> I64Op.GeS
  | Gt -> I64Op.GtS

let name_from_relop = function
  | Lt -> "B_lt"
  | Le -> "B_le"
  | Ge -> "B_ge"
  | Gt -> "B_gt"

(* helper, measures the dynamics of the unsigned i32, returns (32 - effective bits) *)
let unsigned_dynamics get_x =
  get_x ^^
  G.i (Unary (Wasm.Values.I32 I32Op.Clz))

(* helper, measures the dynamics of the signed i32, returns (32 - effective bits) *)
let signed_dynamics get_x =
  get_x ^^ compile_shl_const 1l ^^
  get_x ^^
  G.i (Binary (Wasm.Values.I32 I32Op.Xor)) ^^
  G.i (Unary (Wasm.Values.I32 I32Op.Clz))

module I32Leb = struct
  let compile_size dynamics get_x =
    get_x ^^ G.if_ [I32Type]
      begin
        compile_unboxed_const 38l ^^
        dynamics get_x ^^
        G.i (Binary (Wasm.Values.I32 I32Op.Sub)) ^^
        compile_divU_const 7l
      end
      compile_unboxed_one

  let compile_leb128_size get_x = compile_size unsigned_dynamics get_x
  let compile_sleb128_size get_x = compile_size signed_dynamics get_x

  let compile_store_to_data_buf_unsigned env get_x get_buf =
    get_x ^^ get_buf ^^ E.call_import env "rts" "leb128_encode" ^^
    compile_leb128_size get_x

  let compile_store_to_data_buf_signed env get_x get_buf =
    get_x ^^ get_buf ^^ E.call_import env "rts" "sleb128_encode" ^^
    compile_sleb128_size get_x

end

module MakeCompact (Num : BigNumType) : BigNumType = struct

  (* Compact BigNums are a representation of signed 31-bit bignums (of the
     underlying boxed representation `Num`), that fit into an i32 as per the
     BitTagged representation.

     Many arithmetic operations can be be performed on this right-zero-padded
     representation directly. For some operations (e.g. multiplication) the
     second argument needs to be furthermore right-shifted to avoid overflow.
     Similarly, for division the result must be left-shifted.

     Generally all operations begin with checking whether both arguments are
     already tagged scalars. If so, the arithmetic can be performed in machine
     registers (fast path). Otherwise one or both arguments need boxing and the
     arithmetic needs to be carried out on the underlying boxed bignum
     representation (slow path).

     The result appears as a boxed number in the latter case, so a check is
     performed if it can be a tagged scalar. Conversely in the former case the
     64-bit result can either be a tagged scalar or needs to be boxed.

     Manipulation of the result is unnecessary for the comparison predicates.

     For the `pow` operation the check that both arguments are tagged scalars
     is not sufficient. Here we count and multiply effective bitwidths to
     figure out whether the operation will overflow 64 bits, and if so, we fall
     back to the slow path.
   *)

  (* TODO: There is some unnecessary result shifting when the div result needs
     to be boxed. Is this possible at all to happen? With (/-1) maybe! *)

  (* TODO: Does the result of the rem/mod fast path ever needs boxing? *)

  (* examine the skewed pointer and determine if number fits into 31 bits *)
  let fits_in_vanilla env = Num.fits_signed_bits env 31

  (* Tagged scalar to right-0-padded signed i64 *)
  let extend64 = G.i (Convert (Wasm.Values.I64 I64Op.ExtendSI32))

  (* A variant of BitTagged.can_tag that works on right-0-tagged 64 bit numbers *)
  let if_can_tag_padded env retty is1 is2 =
    compile_shrS64_const 1L ^^ BitTagged.if_can_tag_i64 env retty is1 is2

  (* right-0-padded signed i64 to tagged scalar *)
  let tag_padded = G.i (Convert (Wasm.Values.I32 I32Op.WrapI64))

  (* creates a boxed bignum from a right-0-padded signed i64 *)
  let box64 env = compile_shrS64_const 1L ^^ Num.from_signed_word64 env

  (* creates a boxed bignum from an right-0-padded signed i32 *)
  let extend_and_box64 env = extend64 ^^ box64 env

  (* check if both arguments are tagged scalars,
     if so, promote to right-0-padded, signed i64 and perform the fast path.
     Otherwise make sure that both arguments are in heap representation,
     and run the slow path on them.
     In both cases bring the results into normal form.
   *)
  let try_unbox2 name fast slow env =
    Func.share_code2 env name (("a", I32Type), ("b", I32Type)) [I32Type]
      (fun env get_a get_b ->
        let set_res, get_res = new_local env "res" in
        let set_res64, get_res64 = new_local64 env "res64" in
        get_a ^^ get_b ^^
        BitTagged.if_both_tagged_scalar env [I32Type]
          begin
            get_a ^^ extend64 ^^
            get_b ^^ extend64 ^^
            fast env ^^ set_res64 ^^
            get_res64 ^^
            if_can_tag_padded env [I32Type]
              (get_res64 ^^ tag_padded)
              (get_res64 ^^ box64 env)
          end
          begin
            get_a ^^ BitTagged.if_tagged_scalar env [I32Type]
              (get_a ^^ extend_and_box64 env)
              get_a ^^
            get_b ^^ BitTagged.if_tagged_scalar env [I32Type]
              (get_b ^^ extend_and_box64 env)
              get_b ^^
            slow env ^^ set_res ^^ get_res ^^
            fits_in_vanilla env ^^
            G.if_ [I32Type]
              (get_res ^^ Num.truncate_to_word32 env ^^ BitTagged.tag_i32)
              get_res
          end)

  let compile_add = try_unbox2 "B_add" Word64.compile_add Num.compile_add

  let adjust_arg2 code env = compile_shrS64_const 1L ^^ code env
  let adjust_result code env = code env ^^ compile_shl64_const 1L

  let compile_mul = try_unbox2 "B_mul" (adjust_arg2 Word64.compile_mul) Num.compile_mul
  let compile_signed_sub = try_unbox2 "B+sub" Word64.compile_signed_sub Num.compile_signed_sub
  let compile_signed_div = try_unbox2 "B+div" (adjust_result Word64.compile_signed_div) Num.compile_signed_div
  let compile_signed_mod = try_unbox2 "B_mod" Word64.compile_signed_mod Num.compile_signed_mod
  let compile_unsigned_div = try_unbox2 "B_div" (adjust_result Word64.compile_unsigned_div) Num.compile_unsigned_div
  let compile_unsigned_rem = try_unbox2 "B_rem" Word64.compile_unsigned_rem Num.compile_unsigned_rem
  let compile_unsigned_sub = try_unbox2 "B_sub" Word64.compile_unsigned_sub Num.compile_unsigned_sub

  let compile_unsigned_pow env =
    Func.share_code2 env "B_pow" (("a", I32Type), ("b", I32Type)) [I32Type]
    (fun env get_a get_b ->
    let set_res, get_res = new_local env "res" in
    let set_res64, get_res64 = new_local64 env "res64" in
    get_a ^^ get_b ^^
    BitTagged.if_both_tagged_scalar env [I32Type]
      begin
        let set_a64, get_a64 = new_local64 env "a64" in
        let set_b64, get_b64 = new_local64 env "b64" in
        (* Convert to plain Word64 *)
        get_a ^^ extend64 ^^ compile_shrS64_const 1L ^^ set_a64 ^^
        get_b ^^ extend64 ^^ compile_shrS64_const 1L ^^ set_b64 ^^

        (* estimate bitcount of result: `bits(a) * b <= 64` guarantees
           the absence of overflow in 64-bit arithmetic *)
        compile_const_64 64L ^^
        get_a64 ^^ G.i (Unary (Wasm.Values.I64 I64Op.Clz)) ^^ G.i (Binary (Wasm.Values.I64 I64Op.Sub)) ^^
        get_b64 ^^ G.i (Binary (Wasm.Values.I64 I64Op.Mul)) ^^
        compile_const_64 64L ^^ G.i (Compare (Wasm.Values.I64 I64Op.LeU)) ^^
        G.if_ [I32Type]
          begin
            get_a64 ^^ get_b64 ^^ Word64.compile_unsigned_pow env ^^ set_res64 ^^
            get_res64 ^^ BitTagged.if_can_tag_i64 env [I32Type]
              (get_res64 ^^ BitTagged.tag)
              (get_res64 ^^ Num.from_word64 env)
          end
          begin
            get_a64 ^^ Num.from_signed_word64 env ^^
            get_b64 ^^ Num.from_signed_word64 env ^^
            Num.compile_unsigned_pow env ^^ set_res ^^
            get_res ^^ fits_in_vanilla env ^^
            G.if_ [I32Type]
              (get_res ^^ Num.truncate_to_word32 env ^^ BitTagged.tag_i32)
              get_res
          end
      end
      begin
        get_a ^^ BitTagged.if_tagged_scalar env [I32Type]
          (get_a ^^ extend_and_box64 env)
          get_a ^^
        get_b ^^ BitTagged.if_tagged_scalar env [I32Type]
          (get_b ^^ extend_and_box64 env)
          get_b ^^
        Num.compile_unsigned_pow env ^^ set_res ^^
        get_res ^^ fits_in_vanilla env ^^
        G.if_ [I32Type]
          (get_res ^^ Num.truncate_to_word32 env ^^ BitTagged.tag_i32)
          get_res
      end)

  let compile_is_negative env =
    let set_n, get_n = new_local env "n" in
    set_n ^^ get_n ^^
    BitTagged.if_tagged_scalar env [I32Type]
      (get_n ^^ compile_unboxed_const 0l ^^ G.i (Compare (Wasm.Values.I32 I32Op.LtS)))
      (get_n ^^ Num.compile_is_negative env)

  let vanilla_lit env = function
    | n when Big_int.is_int_big_int n && BitTagged.can_tag_const (Big_int.int64_of_big_int n) ->
      BitTagged.tag_const (Big_int.int64_of_big_int n)
    | n -> Num.vanilla_lit env n

  let compile_neg env =
    Func.share_code1 env "B_neg" ("n", I32Type) [I32Type] (fun env get_n ->
      get_n ^^ BitTagged.if_tagged_scalar env [I32Type]
        begin
          get_n ^^ compile_eq_const 0x80000000l ^^ (* -2^30 shifted *)
          G.if_ [I32Type]
            (compile_unboxed_const 0x40000000l ^^ Num.from_word32 env)
            begin
              compile_unboxed_const 0l ^^
              get_n ^^
              G.i (Binary (Wasm.Values.I32 I32Op.Sub))
            end
        end
        (get_n ^^ Num.compile_neg env)
    )

  let try_comp_unbox2 name fast slow env =
    Func.share_code2 env name (("a", I32Type), ("b", I32Type)) [I32Type]
      (fun env get_a get_b ->
        get_a ^^ get_b ^^
        BitTagged.if_both_tagged_scalar env [I32Type]
          begin
            get_a ^^ extend64 ^^
            get_b ^^ extend64 ^^
            fast env
          end
          begin
            get_a ^^ BitTagged.if_tagged_scalar env [I32Type]
              (get_a ^^ extend_and_box64 env)
              get_a ^^
            get_b ^^ BitTagged.if_tagged_scalar env [I32Type]
              (get_b ^^ extend_and_box64 env)
              get_b ^^
            slow env
          end)

  let compile_eq = try_comp_unbox2 "B_eq" Word64.compile_eq Num.compile_eq
  let compile_relop env bigintop =
    try_comp_unbox2 (name_from_relop bigintop)
      (fun env' -> Word64.compile_relop env' (i64op_from_relop bigintop))
      (fun env' -> Num.compile_relop env' bigintop)
      env

  let try_unbox iN fast slow env =
    let set_a, get_a = new_local env "a" in
    set_a ^^ get_a ^^
    BitTagged.if_tagged_scalar env [iN]
      (get_a ^^ fast env)
      (get_a ^^ slow env)

  let fits_unsigned_bits env n =
    try_unbox I32Type (fun _ -> match n with
        | 32 | 64 -> G.i Drop ^^ Bool.lit true
        | 8 | 16 ->
          compile_bitand_const Int32.(logor 1l (shift_left minus_one (n + 1))) ^^
          G.i (Test (Wasm.Values.I32 I32Op.Eqz))
        | _ -> assert false
      )
      (fun env -> Num.fits_unsigned_bits env n)
      env

  let fits_signed_bits env n =
    let set_a, get_a = new_local env "a" in
    try_unbox I32Type (fun _ -> match n with
        | 32 | 64 -> G.i Drop ^^ Bool.lit true
        | 8 | 16 ->
           set_a ^^
           get_a ^^ get_a ^^ compile_shrS_const 1l ^^
           G.i (Binary (Wasm.Values.I32 I32Op.Xor)) ^^
           compile_bitand_const
             Int32.(shift_left minus_one n) ^^
           G.i (Test (Wasm.Values.I32 I32Op.Eqz))
        | _ -> assert false
      )
      (fun env -> Num.fits_signed_bits env n)
      env

  let compile_abs env =
    try_unbox I32Type
      begin
        fun _ ->
        let set_a, get_a = new_local env "a" in
        set_a ^^
        get_a ^^ compile_unboxed_const 0l ^^ G.i (Compare (Wasm.Values.I32 I32Op.LtS)) ^^
        G.if_ [I32Type]
          begin
            get_a ^^
            (* -2^30 is small enough for compact representation, but 2^30 isn't *)
            compile_eq_const 0x80000000l ^^ (* i.e. -2^30 shifted *)
            G.if_ [I32Type]
              (compile_unboxed_const 0x40000000l ^^ Num.from_word32 env)
              begin
                (* absolute value works directly on shifted representation *)
                compile_unboxed_const 0l ^^
                get_a ^^
                G.i (Binary (Wasm.Values.I32 I32Op.Sub))
              end
          end
          get_a
      end
      Num.compile_abs
      env

  let compile_load_from_data_buf env signed =
    let set_res, get_res = new_local env "res" in
    Num.compile_load_from_data_buf env signed ^^
    set_res ^^
    get_res ^^ fits_in_vanilla env ^^
    G.if_ [I32Type]
      (get_res ^^ Num.truncate_to_word32 env ^^ BitTagged.tag_i32)
      get_res

  let compile_store_to_data_buf_unsigned env =
    let set_x, get_x = new_local env "x" in
    let set_buf, get_buf = new_local env "buf" in
    set_x ^^ set_buf ^^
    get_x ^^
    try_unbox I32Type
      (fun env ->
        BitTagged.untag_i32 ^^ set_x ^^
        I32Leb.compile_store_to_data_buf_unsigned env get_x get_buf
      )
      (fun env ->
        G.i Drop ^^
        get_buf ^^ get_x ^^ Num.compile_store_to_data_buf_unsigned env)
      env

  let compile_store_to_data_buf_signed env =
    let set_x, get_x = new_local env "x" in
    let set_buf, get_buf = new_local env "buf" in
    set_x ^^ set_buf ^^
    get_x ^^
    try_unbox I32Type
      (fun env ->
        BitTagged.untag_i32 ^^ set_x ^^
        I32Leb.compile_store_to_data_buf_signed env get_x get_buf
      )
      (fun env ->
        G.i Drop ^^
        get_buf ^^ get_x ^^ Num.compile_store_to_data_buf_signed env)
      env

  let compile_data_size_unsigned env =
    try_unbox I32Type
      (fun _ ->
        let set_x, get_x = new_local env "x" in
        BitTagged.untag_i32 ^^ set_x ^^
        I32Leb.compile_leb128_size get_x
      )
      (fun env -> Num.compile_data_size_unsigned env)
      env

  let compile_data_size_signed env =
    try_unbox I32Type
      (fun _ ->
        let set_x, get_x = new_local env "x" in
        BitTagged.untag_i32 ^^ set_x ^^
        I32Leb.compile_sleb128_size get_x
      )
      (fun env -> Num.compile_data_size_signed env)
      env

  let from_signed_word32 env =
    let set_a, get_a = new_local env "a" in
    set_a ^^
    get_a ^^ BitTagged.if_can_tag_i32 env  [I32Type]
      (get_a ^^ BitTagged.tag_i32)
      (get_a ^^ Num.from_signed_word32 env)

  let from_signed_word64 env =
    let set_a, get_a = new_local64 env "a" in
    set_a ^^
    get_a ^^ BitTagged.if_can_tag_i64 env [I32Type]
      (get_a ^^ BitTagged.tag)
      (get_a ^^ Num.from_signed_word64 env)

  let from_word32 env =
    let set_a, get_a = new_local env "a" in
    set_a ^^
    get_a ^^ BitTagged.if_can_tag_u32 env [I32Type]
      (get_a ^^ BitTagged.tag_i32)
      (get_a ^^ G.i (Convert (Wasm.Values.I64 I64Op.ExtendUI32)) ^^ Num.from_word64 env)

  let from_word64 env =
    let set_a, get_a = new_local64 env "a" in
    set_a ^^
    get_a ^^ BitTagged.if_can_tag_u64 env [I32Type]
      (get_a ^^ BitTagged.tag)
      (get_a ^^ Num.from_word64 env)

  let truncate_to_word64 env =
    let set_a, get_a = new_local env "a" in
    set_a ^^ get_a ^^
    BitTagged.if_tagged_scalar env [I64Type]
      (get_a ^^ BitTagged.untag env)
      (get_a ^^ Num.truncate_to_word64 env)

  let truncate_to_word32 env =
    let set_a, get_a = new_local env "a" in
    set_a ^^ get_a ^^
    BitTagged.if_tagged_scalar env [I32Type]
      (get_a ^^ BitTagged.untag_i32)
      (get_a ^^ Num.truncate_to_word32 env)

  let to_word64 env =
    let set_a, get_a = new_local env "a" in
    set_a ^^ get_a ^^
    BitTagged.if_tagged_scalar env [I64Type]
      (get_a ^^ BitTagged.untag env)
      (get_a ^^ Num.to_word64 env)

  let to_word32 env =
    let set_a, get_a = new_local env "a" in
    set_a ^^ get_a ^^
    BitTagged.if_tagged_scalar env [I32Type]
      (get_a ^^ BitTagged.untag_i32)
      (get_a ^^ Num.to_word32 env)

  let to_word32_with env =
    let set_a, get_a = new_local env "a" in
    let set_err_msg, get_err_msg = new_local env "err_msg" in
    set_err_msg ^^ set_a ^^
    get_a ^^
    BitTagged.if_tagged_scalar env [I32Type]
      (get_a ^^ BitTagged.untag_i32)
      (get_a ^^ get_err_msg ^^ Num.to_word32_with env)
end

module BigNumLibtommath : BigNumType = struct

  let to_word32 env = E.call_import env "rts" "bigint_to_word32_trap"
  let to_word64 env = E.call_import env "rts" "bigint_to_word64_trap"
  let to_word32_with env = E.call_import env "rts" "bigint_to_word32_trap_with"

  let truncate_to_word32 env = E.call_import env "rts" "bigint_to_word32_wrap"
  let truncate_to_word64 env = E.call_import env "rts" "bigint_to_word64_wrap"

  let from_word32 env = E.call_import env "rts" "bigint_of_word32"
  let from_word64 env = E.call_import env "rts" "bigint_of_word64"
  let from_signed_word32 env = E.call_import env "rts" "bigint_of_word32_signed"
  let from_signed_word64 env = E.call_import env "rts" "bigint_of_word64_signed"

  let compile_data_size_unsigned env = E.call_import env "rts" "bigint_leb128_size"
  let compile_data_size_signed env = E.call_import env "rts" "bigint_sleb128_size"

  let compile_store_to_data_buf_unsigned env =
    let (set_buf, get_buf) = new_local env "buf" in
    let (set_n, get_n) = new_local env "n" in
    set_n ^^ set_buf ^^
    get_n ^^ get_buf ^^ E.call_import env "rts" "bigint_leb128_encode" ^^
    get_n ^^ E.call_import env "rts" "bigint_leb128_size"
  let compile_store_to_data_buf_signed env =
    let (set_buf, get_buf) = new_local env "buf" in
    let (set_n, get_n) = new_local env "n" in
    set_n ^^ set_buf ^^
    get_n ^^ get_buf ^^ E.call_import env "rts" "bigint_sleb128_encode" ^^
    get_n ^^ E.call_import env "rts" "bigint_sleb128_size"

  let compile_load_from_data_buf env = function
    | false -> E.call_import env "rts" "bigint_leb128_decode"
    | true -> E.call_import env "rts" "bigint_sleb128_decode"

  let vanilla_lit env n =
    (* See enum mp_sign *)
    let sign = if Big_int.sign_big_int n >= 0 then 0l else 1l in

    let n = Big_int.abs_big_int n in

    (* copied from Blob *)
    let header_size = Int32.add Tagged.header_size 1l in
    let unskewed_payload_offset = Int32.(add ptr_unskew (mul Heap.word_size header_size)) in

    let limbs =
      (* see MP_DIGIT_BIT *)
      let twoto28 = Big_int.power_int_positive_int 2 28 in
      let rec go n =
        if Big_int.sign_big_int n = 0
        then []
        else
          let (a, b) = Big_int.quomod_big_int n twoto28 in
          [ Int32.of_int (Big_int.int_of_big_int b) ] @ go a
      in go n
    in
    (* how many 32 bit digits *)
    let size = Int32.of_int (List.length limbs) in

    let data_blob = E.add_static env StaticBytes.[
      I32 Tagged.(int_of_tag Blob);
      I32 Int32.(mul Heap.word_size size);
      i32s limbs
    ] in
    let data_ptr = Int32.(add data_blob unskewed_payload_offset) in

    (* cf. mp_int in tommath.h *)
    let ptr = E.add_static env StaticBytes.[
      I32 Tagged.(int_of_tag BigInt);
      I32 size;
      I32 size; (* alloc *)
      I32 sign;
      I32 data_ptr;
    ] in
    ptr

  let assert_nonneg env =
    Func.share_code1 env "assert_nonneg" ("n", I32Type) [I32Type] (fun env get_n ->
      get_n ^^
      E.call_import env "rts" "bigint_isneg" ^^
      E.then_trap_with env "Natural subtraction underflow" ^^
      get_n
    )

  let compile_abs env = E.call_import env "rts" "bigint_abs"
  let compile_neg env = E.call_import env "rts" "bigint_neg"
  let compile_add env = E.call_import env "rts" "bigint_add"
  let compile_mul env = E.call_import env "rts" "bigint_mul"
  let compile_signed_sub env = E.call_import env "rts" "bigint_sub"
  let compile_signed_div env = E.call_import env "rts" "bigint_div"
  let compile_signed_mod env = E.call_import env "rts" "bigint_rem"
  let compile_unsigned_sub env = E.call_import env "rts" "bigint_sub" ^^ assert_nonneg env
  let compile_unsigned_rem env = E.call_import env "rts" "bigint_rem"
  let compile_unsigned_div env = E.call_import env "rts" "bigint_div"
  let compile_unsigned_pow env = E.call_import env "rts" "bigint_pow"

  let compile_eq env = E.call_import env "rts" "bigint_eq"
  let compile_is_negative env = E.call_import env "rts" "bigint_isneg"
  let compile_relop env = function
      | Lt -> E.call_import env "rts" "bigint_lt"
      | Le -> E.call_import env "rts" "bigint_le"
      | Ge -> E.call_import env "rts" "bigint_ge"
      | Gt -> E.call_import env "rts" "bigint_gt"

  let fits_signed_bits env bits =
    E.call_import env "rts" "bigint_2complement_bits" ^^
    compile_unboxed_const (Int32.of_int bits) ^^
    G.i (Compare (Wasm.Values.I32 I32Op.LeU))
  let fits_unsigned_bits env bits =
    E.call_import env "rts" "bigint_count_bits" ^^
    compile_unboxed_const (Int32.of_int bits) ^^
    G.i (Compare (Wasm.Values.I32 I32Op.LeU))

end (* BigNumLibtommath *)

module BigNum = MakeCompact(BigNumLibtommath)

(* Primitive functions *)
module Prim = struct
  (* The Word8 and Word16 bits sit in the MSBs of the i32, in this manner
     we can perform almost all operations, with the exception of
     - Mul (needs shr of one operand)
     - Shr (needs masking of result)
     - Rot (needs duplication into LSBs, masking of amount and masking of result)
     - ctz (needs shr of operand or sub from result)

     Both Word8/16 easily fit into the vanilla stackrep, so no boxing is necessary.
     This MSB-stored schema is also essentially what the interpreter is using.
  *)
  let prim_word32toNat env = BigNum.from_word32 env
  let prim_shiftWordNtoUnsigned env b =
    compile_shrU_const b ^^
    prim_word32toNat env
  let prim_word32toInt env = BigNum.from_signed_word32 env
  let prim_shiftWordNtoSigned env b =
    compile_shrS_const b ^^
    prim_word32toInt env
  let prim_intToWord32 env = BigNum.truncate_to_word32 env
  let prim_shiftToWordN env b =
    prim_intToWord32 env ^^
    TaggedSmallWord.shift_leftWordNtoI32 b
end (* Prim *)

module Object = struct
 (* An object with a mutable field1 and immutable field 2 has the following
    heap layout:

    ┌────────┬──────────┬──────────┬─────────┬─────────────┬───┐
    │ Object │ n_fields │ hash_ptr │ ind_ptr │ field2_data │ … │
    └────────┴──────────┴┬─────────┴┬────────┴─────────────┴───┘
         ┌───────────────┘          │
         │   ┌──────────────────────┘
         │   ↓
         │  ╶─┬────────┬─────────────┐
         │    │ ObjInd │ field1_data │
         ↓    └────────┴─────────────┘
        ╶─┬─────────────┬─────────────┬───┐
          │ field1_hash │ field2_hash │ … │
          └─────────────┴─────────────┴───┘


    The field hash array lives in static memory (so no size header needed).
    The hash_ptr is skewed.

    The field2_data for immutable fields is a vanilla word.

    The field1_data for mutable fields are pointers to either an ObjInd, or a
    MutBox (they have the same layout). This indirection is a consequence of
    how we compile object literals with `await` instructions, as these mutable
    fields need to be able to alias local mutable variables.

    We could alternatively switch to an allocate-first approach in the
    await-translation of objects, and get rid of this indirection -- if it were
    not for the implementing of sharing of mutable stable values.
  *)

  let header_size = Int32.add Tagged.header_size 2l

  (* Number of object fields *)
  let size_field = Int32.add Tagged.header_size 0l
  let hash_ptr_field = Int32.add Tagged.header_size 1l

  module FieldEnv = Env.Make(String)

  (* This is for static objects *)
  let vanilla_lit env (fs : (string * int32) list) : int32 =
    let open List in
    let (hashes, ptrs) = fs
      |> map (fun (n, ptr) -> (Mo_types.Hash.hash n,ptr))
      |> sort compare
      |> split
    in

    let hash_ptr = E.add_static env StaticBytes.[ i32s hashes ] in

    E.add_static env StaticBytes.[
      I32 Tagged.(int_of_tag Object);
      I32 (Int32.of_int (List.length fs));
      I32 hash_ptr;
      i32s ptrs;
    ]

  (* This is for non-recursive objects, i.e. ObjNewE *)
  (* The instructions in the field already create the indirection if needed *)
  let lit_raw env (fs : (string * (unit -> G.t)) list ) =
    let name_pos_map =
      fs |>
      (* We could store only public fields in the object, but
         then we need to allocate separate boxes for the non-public ones:
         List.filter (fun (_, vis, f) -> vis.it = Public) |>
      *)
      List.map (fun (n,_) -> (Mo_types.Hash.hash n, n)) |>
      List.sort compare |>
      List.mapi (fun i (_h,n) -> (n,Int32.of_int i)) |>
      List.fold_left (fun m (n,i) -> FieldEnv.add n i m) FieldEnv.empty in

    let sz = Int32.of_int (FieldEnv.cardinal name_pos_map) in

    (* Create hash array *)
    let hashes = fs |>
      List.map (fun (n,_) -> Mo_types.Hash.hash n) |>
      List.sort compare in
    let hash_ptr = E.add_static env StaticBytes.[ i32s hashes ] in

    (* Allocate memory *)
    let (set_ri, get_ri, ri) = new_local_ env I32Type "obj" in
    Heap.alloc env (Int32.add header_size sz) ^^
    set_ri ^^

    (* Set tag *)
    get_ri ^^
    Tagged.(store Object) ^^

    (* Set size *)
    get_ri ^^
    compile_unboxed_const sz ^^
    Heap.store_field size_field ^^

    (* Set hash_ptr *)
    get_ri ^^
    compile_unboxed_const hash_ptr ^^
    Heap.store_field hash_ptr_field ^^

    (* Write all the fields *)
    let init_field (name, mk_is) : G.t =
      (* Write the pointer to the indirection *)
      get_ri ^^
      mk_is () ^^
      let i = FieldEnv.find name name_pos_map in
      let offset = Int32.add header_size i in
      Heap.store_field offset
    in
    G.concat_map init_field fs ^^

    (* Return the pointer to the object *)
    get_ri

  (* Returns a pointer to the object field (without following the indirection) *)
  let idx_hash_raw env =
    Func.share_code2 env "obj_idx" (("x", I32Type), ("hash", I32Type)) [I32Type] (fun env get_x get_hash ->
      let (set_h_ptr, get_h_ptr) = new_local env "h_ptr" in

      get_x ^^ Heap.load_field hash_ptr_field ^^ set_h_ptr ^^

      get_x ^^ Heap.load_field size_field ^^
      (* Linearly scan through the fields (binary search can come later) *)
      from_0_to_n env (fun get_i ->
        get_i ^^
        compile_mul_const Heap.word_size  ^^
        get_h_ptr ^^
        G.i (Binary (Wasm.Values.I32 I32Op.Add)) ^^
        Heap.load_field 0l ^^
        get_hash ^^
        G.i (Compare (Wasm.Values.I32 I32Op.Eq)) ^^
        G.if_ []
          ( get_i ^^
            compile_add_const header_size ^^
            compile_mul_const Heap.word_size ^^
            get_x ^^
            G.i (Binary (Wasm.Values.I32 I32Op.Add)) ^^
            G.i Return
          ) G.nop
      ) ^^
      E.trap_with env "internal error: object field not found"
    )

  (* Returns a pointer to the object field (possibly following the indirection) *)
  let idx_hash env indirect =
    if indirect
    then Func.share_code2 env "obj_idx_ind" (("x", I32Type), ("hash", I32Type)) [I32Type] (fun env get_x get_hash ->
      get_x ^^ get_hash ^^
      idx_hash_raw env ^^
      load_ptr ^^ compile_add_const Heap.word_size
    )
    else idx_hash_raw env

  (* Determines whether the field is mutable (and thus needs an indirection) *)
  let is_mut_field env obj_type s =
    let _, fields = Type.as_obj_sub [s] obj_type in
    Type.is_mut (Type.lookup_val_field s fields)

  (* Returns a pointer to the object field (without following the indirection) *)
  let idx_raw env f =
    compile_unboxed_const (Mo_types.Hash.hash f) ^^
    idx_hash_raw env

  (* Returns a pointer to the object field (possibly following the indirection) *)
  let idx env obj_type f =
    compile_unboxed_const (Mo_types.Hash.hash f) ^^
    idx_hash env (is_mut_field env obj_type f)

  (* load the value (or the mutbox) *)
  let load_idx_raw env f =
    idx_raw env f ^^
    load_ptr

  (* load the actual value (dereferencing the mutbox) *)
  let load_idx env obj_type f =
    idx env obj_type f ^^
    load_ptr

end (* Object *)

module Blob = struct
  (* The layout of a blob object is

     ┌─────┬─────────┬──────────────────┐
     │ tag │ n_bytes │ bytes (padded) … │
     └─────┴─────────┴──────────────────┘

    This heap object is used for various kinds of binary, non-pointer data.

    When used for Text values, the bytes are UTF-8 encoded code points from
    Unicode.
  *)

  let header_size = Int32.add Tagged.header_size 1l

  let len_field = Int32.add Tagged.header_size 0l

  let vanilla_lit env s =
    E.add_static env StaticBytes.[
      I32 Tagged.(int_of_tag Blob);
      I32 (Int32.of_int (String.length s));
      Bytes s;
    ]

  let lit env s = compile_unboxed_const (vanilla_lit env s)

  let lit_ptr_len env s =
    compile_unboxed_const (Int32.add ptr_unskew (E.add_static env StaticBytes.[Bytes s])) ^^
    compile_unboxed_const (Int32.of_int (String.length s))

  let alloc env = E.call_import env "rts" "alloc_blob"

  let unskewed_payload_offset = Int32.(add ptr_unskew (mul Heap.word_size header_size))
  let payload_ptr_unskewed = compile_add_const unskewed_payload_offset

  let as_ptr_len env = Func.share_code1 env "as_ptr_size" ("x", I32Type) [I32Type; I32Type] (
    fun env get_x ->
      get_x ^^ payload_ptr_unskewed ^^
      get_x ^^ Heap.load_field len_field
    )

  let of_ptr_size env = Func.share_code2 env "blob_of_ptr_size" (("ptr", I32Type), ("size" , I32Type)) [I32Type] (
    fun env get_ptr get_size ->
      let (set_x, get_x) = new_local env "x" in
      get_size ^^ alloc env ^^ set_x ^^
      get_x ^^ payload_ptr_unskewed ^^
      get_ptr ^^
      get_size ^^
      Heap.memcpy env ^^
      get_x
    )

  let of_size_copy env get_size_fun copy_fun offset =
    let (set_len, get_len) = new_local env "len" in
    let (set_blob, get_blob) = new_local env "blob" in
    get_size_fun env ^^ set_len ^^

    get_len ^^ alloc env ^^ set_blob ^^
    get_blob ^^ payload_ptr_unskewed ^^
    compile_unboxed_const offset ^^
    get_len ^^
    copy_fun env ^^

    get_blob


  (* Lexicographic blob comparison. Expects two blobs on the stack *)
  let rec compare env op =
    let open Operator in
    let name = match op with
        | LtOp -> "Blob.compare_lt"
        | LeOp -> "Blob.compare_le"
        | GeOp -> "Blob.compare_ge"
        | GtOp -> "Blob.compare_gt"
        | EqOp -> "Blob.compare_eq"
        | NeqOp -> assert false in
    Func.share_code2 env name (("x", I32Type), ("y", I32Type)) [I32Type] (fun env get_x get_y ->
      match op with
        (* Some operators can be reduced to the negation of other operators *)
        | LtOp ->  get_x ^^ get_y ^^ compare env GeOp ^^ Bool.neg
        | GtOp ->  get_x ^^ get_y ^^ compare env LeOp ^^ Bool.neg
        | NeqOp -> assert false
        | _ ->
      begin
        let (set_len1, get_len1) = new_local env "len1" in
        let (set_len2, get_len2) = new_local env "len2" in
        let (set_len, get_len) = new_local env "len" in
        let (set_a, get_a) = new_local env "a" in
        let (set_b, get_b) = new_local env "b" in

        get_x ^^ Heap.load_field len_field ^^ set_len1 ^^
        get_y ^^ Heap.load_field len_field ^^ set_len2 ^^

        (* Find mininum length *)
        begin if op = EqOp then
          (* Early exit for equality *)
          get_len1 ^^ get_len2 ^^ G.i (Compare (Wasm.Values.I32 I32Op.Eq)) ^^
          G.if_ [] G.nop (Bool.lit false ^^ G.i Return) ^^

          get_len1 ^^ set_len
        else
          get_len1 ^^ get_len2 ^^ G.i (Compare (Wasm.Values.I32 I32Op.LeU)) ^^
          G.if_ []
            (get_len1 ^^ set_len)
            (get_len2 ^^ set_len)
        end ^^

        (* We could do word-wise comparisons if we know that the trailing bytes
           are zeroed *)
        get_len ^^
        from_0_to_n env (fun get_i ->
          get_x ^^
          payload_ptr_unskewed ^^
          get_i ^^
          G.i (Binary (Wasm.Values.I32 I32Op.Add)) ^^
          G.i (Load {ty = I32Type; align = 0; offset = 0l; sz = Some Wasm.Types.(Pack8, ZX)}) ^^
          set_a ^^


          get_y ^^
          payload_ptr_unskewed ^^
          get_i ^^
          G.i (Binary (Wasm.Values.I32 I32Op.Add)) ^^
          G.i (Load {ty = I32Type; align = 0; offset = 0l; sz = Some Wasm.Types.(Pack8, ZX)}) ^^
          set_b ^^

          get_a ^^ get_b ^^ G.i (Compare (Wasm.Values.I32 I32Op.Eq)) ^^
          G.if_ [] G.nop (
            (* first non-equal elements *)
            begin match op with
            | LeOp -> get_a ^^ get_b ^^ G.i (Compare (Wasm.Values.I32 I32Op.LeU))
            | GeOp -> get_a ^^ get_b ^^ G.i (Compare (Wasm.Values.I32 I32Op.GeU))
            | EqOp -> Bool.lit false
            |_ -> assert false
            end ^^
            G.i Return
          )
        ) ^^
        (* Common prefix is same *)
        match op with
        | LeOp -> get_len1 ^^ get_len2 ^^ G.i (Compare (Wasm.Values.I32 I32Op.LeU))
        | GeOp -> get_len1 ^^ get_len2 ^^ G.i (Compare (Wasm.Values.I32 I32Op.GeU))
        | EqOp -> Bool.lit true
        |_ -> assert false
      end
  )

  let len env =
    Heap.load_field len_field ^^ BigNum.from_word32 env
  let iter env =
    E.call_import env "rts" "blob_iter"
  let iter_done env =
    E.call_import env "rts" "blob_iter_done"
  let iter_next env =
    E.call_import env "rts" "blob_iter_next" ^^
    TaggedSmallWord.msb_adjust Type.Word8

  let dyn_alloc_scratch env = alloc env ^^ payload_ptr_unskewed

end (* Blob *)

module Text = struct
  (*
  Most of the heavy lifting around text values is in rts/text.c
  *)

  (* The layout of a concatenation node is

     ┌─────┬─────────┬───────┬───────┐
     │ tag │ n_bytes │ text1 │ text2 │
     └─────┴─────────┴───────┴───────┘

    This is internal to rts/text.c, with the exception of GC-related code.
  *)

  let of_ptr_size env =
    E.call_import env "rts" "text_of_ptr_size"
  let concat env =
    E.call_import env "rts" "text_concat"
  let size env =
    E.call_import env "rts" "text_size"
  let to_buf env =
    E.call_import env "rts" "text_to_buf"
  let len env =
    E.call_import env "rts" "text_len" ^^ BigNum.from_word32 env
  let prim_showChar env =
    TaggedSmallWord.untag_codepoint ^^
    E.call_import env "rts" "text_singleton"
  let to_blob env = E.call_import env "rts" "blob_of_text"
  let iter env =
    E.call_import env "rts" "text_iter"
  let iter_done env =
    E.call_import env "rts" "text_iter_done"
  let iter_next env =
    E.call_import env "rts" "text_iter_next" ^^
    TaggedSmallWord.tag_codepoint

  let compare env op =
    let open Operator in
    let name = match op with
        | LtOp -> "Text.compare_lt"
        | LeOp -> "Text.compare_le"
        | GeOp -> "Text.compare_ge"
        | GtOp -> "Text.compare_gt"
        | EqOp -> "Text.compare_eq"
        | NeqOp -> assert false in
    Func.share_code2 env name (("x", I32Type), ("y", I32Type)) [I32Type] (fun env get_x get_y ->
      get_x ^^ get_y ^^ E.call_import env "rts" "text_compare" ^^
      compile_unboxed_const 0l ^^
      match op with
        | LtOp -> G.i (Compare (Wasm.Values.I32 I32Op.LtS))
        | LeOp -> G.i (Compare (Wasm.Values.I32 I32Op.LeS))
        | GtOp -> G.i (Compare (Wasm.Values.I32 I32Op.GtS))
        | GeOp -> G.i (Compare (Wasm.Values.I32 I32Op.GeS))
        | EqOp -> G.i (Compare (Wasm.Values.I32 I32Op.Eq))
        | NeqOp -> assert false
    )


end (* Text *)

module Arr = struct
  (* Object layout:

     ┌─────┬──────────┬────────┬───┐
     │ tag │ n_fields │ field1 │ … │
     └─────┴──────────┴────────┴───┘

     No difference between mutable and immutable arrays.
  *)

  let header_size = Int32.add Tagged.header_size 1l
  let element_size = 4l
  let len_field = Int32.add Tagged.header_size 0l

  (* Static array access. No checking *)
  let load_field n = Heap.load_field Int32.(add n header_size)

  (* Dynamic array access. Returns the address (not the value) of the field.
     Does bounds checking *)
  let idx env =
    Func.share_code2 env "Array.idx" (("array", I32Type), ("idx", I32Type)) [I32Type] (fun env get_array get_idx ->
      (* No need to check the lower bound, we interpret idx as unsigned *)
      (* Check the upper bound *)
      get_idx ^^
      get_array ^^ Heap.load_field len_field ^^
      G.i (Compare (Wasm.Values.I32 I32Op.LtU)) ^^
      E.else_trap_with env "Array index out of bounds" ^^

      get_idx ^^
      compile_add_const header_size ^^
      compile_mul_const element_size ^^
      get_array ^^
      G.i (Binary (Wasm.Values.I32 I32Op.Add))
    )

  (* As above, but taking a bigint (Nat), and reporting overflow as out of bounds *)
  let idx_bigint env =
    Func.share_code2 env "Array.idx_bigint" (("array", I32Type), ("idx", I32Type)) [I32Type] (fun env get_array get_idx ->
      get_array ^^
      get_idx ^^
      Blob.lit env "Array index out of bounds" ^^
      BigNum.to_word32_with env ^^
      idx env
  )


  let vanilla_lit env ptrs =
    E.add_static env StaticBytes.[
      I32 Tagged.(int_of_tag Array);
      I32 (Int32.of_int (List.length ptrs));
      i32s ptrs;
    ]

  (* Compile an array literal. *)
  let lit env element_instructions =
    Tagged.obj env Tagged.Array
     ([ compile_unboxed_const (Wasm.I32.of_int_u (List.length element_instructions))
      ] @ element_instructions)

  (* Does not initialize the fields! *)
  let alloc env = E.call_import env "rts" "alloc_array"

  (* The primitive operations *)
  (* No need to wrap them in RTS functions: They occur only once, in the prelude. *)
  let init env =
    let (set_len, get_len) = new_local env "len" in
    let (set_x, get_x) = new_local env "x" in
    let (set_r, get_r) = new_local env "r" in
    set_x ^^
    BigNum.to_word32 env ^^
    set_len ^^

    (* Allocate *)
    get_len ^^
    alloc env ^^
    set_r ^^

    (* Write fields *)
    get_len ^^
    from_0_to_n env (fun get_i ->
      get_r ^^
      get_i ^^
      idx env ^^
      get_x ^^
      store_ptr
    ) ^^
    get_r

  let tabulate env =
    let (set_len, get_len) = new_local env "len" in
    let (set_f, get_f) = new_local env "f" in
    let (set_r, get_r) = new_local env "r" in
    set_f ^^
    BigNum.to_word32 env ^^
    set_len ^^

    (* Allocate *)
    get_len ^^
    alloc env ^^
    set_r ^^

    (* Write fields *)
    get_len ^^
    from_0_to_n env (fun get_i ->
      (* Where to store *)
      get_r ^^ get_i ^^ idx env ^^
      (* The closure *)
      get_f ^^
      (* The arg *)
      get_i ^^
      BigNum.from_word32 env ^^
      (* The closure again *)
      get_f ^^
      (* Call *)
      Closure.call_closure env 1 1 ^^
      store_ptr
    ) ^^
    get_r

end (* Array *)

module Tuple = struct
  (* Tuples use the same object representation (and same tag) as arrays.
     Even though we know the size statically, we still need the size
     information for the GC.

     One could introduce tags for small tuples, to save one word.
  *)

  (* We represent the boxed empty tuple as the unboxed scalar 0, i.e. simply as
     number (but really anything is fine, we never look at this) *)
  let unit_vanilla_lit = 1l
  let compile_unit = compile_unboxed_const unit_vanilla_lit

  (* Expects on the stack the pointer to the array. *)
  let load_n n = Heap.load_field (Int32.add Arr.header_size n)

  (* Takes n elements of the stack and produces an argument tuple *)
  let from_stack env n =
    if n = 0 then compile_unit
    else
      let name = Printf.sprintf "to_%i_tuple" n in
      let args = Lib.List.table n (fun i -> Printf.sprintf "arg%i" i, I32Type) in
      Func.share_code env name args [I32Type] (fun env ->
        Arr.lit env (Lib.List.table n (fun i -> G.i (LocalGet (nr (Int32.of_int i)))))
      )

  (* Takes an argument tuple and puts the elements on the stack: *)
  let to_stack env n =
    if n = 0 then G.i Drop else
    begin
      let name = Printf.sprintf "from_%i_tuple" n in
      let retty = Lib.List.make n I32Type in
      Func.share_code1 env name ("tup", I32Type) retty (fun env get_tup ->
        G.table n (fun i -> get_tup ^^ load_n (Int32.of_int i))
      )
    end

end (* Tuple *)

module Lifecycle = struct
  (*
  This module models the life cycle of a canister as a very simple state machine,
  keeps track of the current state of the canister, and traps noisily if an
  unexpected transition happens. Such a transition would either be a bug in the
  underlying system, or in our RTS.
  *)

  type state =
    | PreInit
  (* We do not use the (start) function when compiling canisters, so skip
     these two:
    | InStart
    | Started (* (start) has run *)
  *)
    | InInit (* canister_init *)
    | Idle (* basic steady state *)
    | InUpdate
    | InQuery
    | PostQuery (* an invalid state *)
    | InPreUpgrade
    | PostPreUpgrade (* an invalid state *)
    | InPostUpgrade

  let string_of_state state = match state with
    | PreInit -> "PreInit"
    | InInit -> "InInit"
    | Idle -> "Idle"
    | InUpdate -> "InUpdate"
    | InQuery -> "InQuery"
    | PostQuery -> "PostQuery"
    | InPreUpgrade -> "InPreUpgrade"
    | PostPreUpgrade -> "PostPreUpgrade"
    | InPostUpgrade -> "InPostUpgrade"

  let int_of_state = function
    | PreInit -> 0l (* Automatically null *)
    (*
    | InStart -> 1l
    | Started -> 2l
    *)
    | InInit -> 3l
    | Idle -> 4l
    | InUpdate -> 5l
    | InQuery -> 6l
    | PostQuery -> 7l
    | InPreUpgrade -> 8l
    | PostPreUpgrade -> 9l
    | InPostUpgrade -> 10l

  let ptr = Stack.end_
  let end_ = Int32.add Stack.end_ Heap.word_size

  (* Which states may come before this *)
  let pre_states = function
    | PreInit -> []
    (*
    | InStart -> [PreInit]
    | Started -> [InStart]
    *)
    | InInit -> [PreInit]
    | Idle -> [InInit; InUpdate; InPostUpgrade]
    | InUpdate -> [Idle]
    | InQuery -> [Idle]
    | PostQuery -> [InQuery]
    | InPreUpgrade -> [Idle]
    | PostPreUpgrade -> [InPreUpgrade]
    | InPostUpgrade -> [InInit]

  let get env =
    compile_unboxed_const ptr ^^
    load_unskewed_ptr

  let set env new_state =
    compile_unboxed_const ptr ^^
    compile_unboxed_const (int_of_state new_state) ^^
    store_unskewed_ptr

  let trans env new_state =
    let name = "trans_state" ^ Int32.to_string (int_of_state new_state) in
    Func.share_code0 env name [] (fun env ->
      G.block_ [] (
        let rec go = function
        | [] -> E.trap_with env
          ("internal error: unexpected state entering " ^ string_of_state new_state)
        | (s::ss) ->
          get env ^^ compile_eq_const (int_of_state s) ^^
          G.if_ [] (G.i (Br (nr 1l))) G.nop ^^
          go ss
        in go (pre_states new_state)
        ) ^^
      set env new_state
    )

end (* Lifecycle *)


module Dfinity = struct
  (* Dfinity-specific stuff: System imports, databufs etc. *)

  let i32s n = Lib.List.make n I32Type

  let import_ic0 env =
      E.add_func_import env "ic0" "call_data_append" (i32s 2) [];
      E.add_func_import env "ic0" "call_funds_add" [I32Type; I32Type; I64Type] [];
      E.add_func_import env "ic0" "call_new" (i32s 8) [];
      E.add_func_import env "ic0" "call_perform" [] [I32Type];
      E.add_func_import env "ic0" "canister_balance" (i32s 2) [I64Type];
      E.add_func_import env "ic0" "canister_self_copy" (i32s 3) [];
      E.add_func_import env "ic0" "canister_self_size" [] [I32Type];
      E.add_func_import env "ic0" "debug_print" (i32s 2) [];
      E.add_func_import env "ic0" "msg_arg_data_copy" (i32s 3) [];
      E.add_func_import env "ic0" "msg_arg_data_size" [] [I32Type];
      E.add_func_import env "ic0" "msg_caller_copy" (i32s 3) [];
      E.add_func_import env "ic0" "msg_caller_size" [] [I32Type];
      E.add_func_import env "ic0" "msg_funds_available" (i32s 2) [I64Type];
      E.add_func_import env "ic0" "msg_funds_refunded" (i32s 2) [I64Type];
      E.add_func_import env "ic0" "msg_funds_accept" [I32Type; I32Type; I64Type] [];
      E.add_func_import env "ic0" "msg_reject_code" [] [I32Type];
      E.add_func_import env "ic0" "msg_reject_msg_size" [] [I32Type];
      E.add_func_import env "ic0" "msg_reject_msg_copy" (i32s 3) [];
      E.add_func_import env "ic0" "msg_reject" (i32s 2) [];
      E.add_func_import env "ic0" "msg_reply_data_append" (i32s 2) [];
      E.add_func_import env "ic0" "msg_reply" [] [];
      E.add_func_import env "ic0" "trap" (i32s 2) [];
      E.add_func_import env "ic0" "stable_write" (i32s 3) [];
      E.add_func_import env "ic0" "stable_read" (i32s 3) [];
      E.add_func_import env "ic0" "stable_size" [] [I32Type];
      E.add_func_import env "ic0" "stable_grow" [I32Type] [I32Type];
      E.add_func_import env "ic0" "time" [] [I64Type];
      ()

  let system_imports env =
    match E.mode env with
    | Flags.ICMode ->
      import_ic0 env
    | Flags.RefMode  ->
      import_ic0 env
    | Flags.WASIMode ->
      E.add_func_import env "wasi_unstable" "fd_write" [I32Type; I32Type; I32Type; I32Type] [I32Type];
    | Flags.WasmMode -> ()

  let system_call env modname funcname = E.call_import env modname funcname

  let register env =

      Func.define_built_in env "print_ptr" [("ptr", I32Type); ("len", I32Type)] [] (fun env ->
        match E.mode env with
        | Flags.WasmMode -> G.i Nop
        | Flags.ICMode | Flags.RefMode ->
            G.i (LocalGet (nr 0l)) ^^
            G.i (LocalGet (nr 1l)) ^^
            E.call_import env "ic0" "debug_print"
        | Flags.WASIMode -> begin
          let get_ptr = G.i (LocalGet (nr 0l)) in
          let get_len = G.i (LocalGet (nr 1l)) in

          Stack.with_words env "io_vec" 6l (fun get_iovec_ptr ->
            (* We use the iovec functionality to append a newline *)
            get_iovec_ptr ^^
            get_ptr ^^
            G.i (Store {ty = I32Type; align = 2; offset = 0l; sz = None}) ^^

            get_iovec_ptr ^^
            get_len ^^
            G.i (Store {ty = I32Type; align = 2; offset = 4l; sz = None}) ^^

            get_iovec_ptr ^^
            get_iovec_ptr ^^ compile_add_const 16l ^^
            G.i (Store {ty = I32Type; align = 2; offset = 8l; sz = None}) ^^

            get_iovec_ptr ^^
            compile_unboxed_const 1l ^^
            G.i (Store {ty = I32Type; align = 2; offset = 12l; sz = None}) ^^

            get_iovec_ptr ^^
            compile_unboxed_const (Int32.of_int (Char.code '\n')) ^^
            G.i (Store {ty = I32Type; align = 0; offset = 16l; sz = Some Wasm.Types.Pack8}) ^^

            (* Call fd_write twice to work around
               https://github.com/bytecodealliance/wasmtime/issues/629
            *)

            compile_unboxed_const 1l (* stdout *) ^^
            get_iovec_ptr ^^
            compile_unboxed_const 1l (* one string segment (2 doesn't work) *) ^^
            get_iovec_ptr ^^ compile_add_const 20l ^^ (* out for bytes written, we ignore that *)
            E.call_import env "wasi_unstable" "fd_write" ^^
            G.i Drop ^^

            compile_unboxed_const 1l (* stdout *) ^^
            get_iovec_ptr ^^ compile_add_const 8l ^^
            compile_unboxed_const 1l (* one string segment *) ^^
            get_iovec_ptr ^^ compile_add_const 20l ^^ (* out for bytes written, we ignore that *)
            E.call_import env "wasi_unstable" "fd_write" ^^
            G.i Drop)
          end);

      E.add_export env (nr {
        name = Wasm.Utf8.decode "print_ptr";
        edesc = nr (FuncExport (nr (E.built_in env "print_ptr")))
      })

  let print_ptr_len env = G.i (Call (nr (E.built_in env "print_ptr")))

  let print_text env =
    Func.share_code1 env "print_text" ("str", I32Type) [] (fun env get_str ->
      let (set_blob, get_blob) = new_local env "blob" in
      get_str ^^ Text.to_blob env ^^ set_blob ^^
      get_blob ^^ Blob.payload_ptr_unskewed ^^
      get_blob ^^ Heap.load_field Blob.len_field ^^
      print_ptr_len env
    )

  (* For debugging *)
  let _compile_static_print env s =
    Blob.lit_ptr_len env s ^^ print_ptr_len env

  let ic_trap env = system_call env "ic0" "trap"

  let trap_ptr_len env =
    match E.mode env with
    | Flags.WasmMode -> G.i Unreachable
    | Flags.WASIMode -> print_ptr_len env ^^ G.i Unreachable
    | Flags.ICMode | Flags.RefMode -> ic_trap env ^^ G.i Unreachable

  let trap_with env s =
    Blob.lit_ptr_len env s ^^ trap_ptr_len env

  let _trap_text env  =
    Text.to_blob env ^^ Blob.as_ptr_len env ^^ trap_ptr_len env

  let default_exports env =
    (* these exports seem to be wanted by the hypervisor/v8 *)
    E.add_export env (nr {
      name = Wasm.Utf8.decode (
        match E.mode env with
        | Flags.WASIMode -> "memory"
        | _  -> "mem"
      );
      edesc = nr (MemoryExport (nr 0l))
    });
    E.add_export env (nr {
      name = Wasm.Utf8.decode "table";
      edesc = nr (TableExport (nr 0l))
    })

  let export_init env =
    assert (E.mode env = Flags.ICMode || E.mode env = Flags.RefMode);
    let empty_f = Func.of_body env [] [] (fun env ->
      Lifecycle.trans env Lifecycle.InInit ^^

      G.i (Call (nr (E.built_in env "init"))) ^^
      (* Collect garbage *)
      E.call_import env "rts" "collect" ^^

      Lifecycle.trans env Lifecycle.Idle
    ) in
    let fi = E.add_fun env "canister_init" empty_f in
    E.add_export env (nr {
      name = Wasm.Utf8.decode "canister_init";
      edesc = nr (FuncExport (nr fi))
      })

  let export_wasi_start env =
    assert (E.mode env = Flags.WASIMode);
    let fi = E.add_fun env "_start" (Func.of_body env [] [] (fun env1 ->
      Lifecycle.trans env Lifecycle.InInit ^^
      G.i (Call (nr (E.built_in env "init"))) ^^
      Lifecycle.trans env Lifecycle.Idle
    )) in
    E.add_export env (nr {
      name = Wasm.Utf8.decode "_start";
      edesc = nr (FuncExport (nr fi))
      })

  let export_upgrade_methods env =
    if E.mode env = Flags.ICMode || E.mode env = Flags.RefMode then

    let pre_upgrade_fi = E.add_fun env "pre_upgrade" (Func.of_body env [] [] (fun env ->
      Lifecycle.trans env Lifecycle.InPreUpgrade ^^
      G.i (Call (nr (E.built_in env "pre_exp"))) ^^
      Lifecycle.trans env Lifecycle.PostPreUpgrade
    )) in

    let post_upgrade_fi = E.add_fun env "post_upgrade" (Func.of_body env [] [] (fun env ->
      Lifecycle.trans env Lifecycle.InInit ^^
      G.i (Call (nr (E.built_in env "init"))) ^^
      Lifecycle.trans env Lifecycle.InPostUpgrade ^^
      G.i (Call (nr (E.built_in env "post_exp"))) ^^
      Lifecycle.trans env Lifecycle.Idle ^^
      E.call_import env "rts" "collect"
    )) in

    E.add_export env (nr {
      name = Wasm.Utf8.decode "canister_pre_upgrade";
      edesc = nr (FuncExport (nr pre_upgrade_fi))
    });

    E.add_export env (nr {
      name = Wasm.Utf8.decode "canister_post_upgrade";
      edesc = nr (FuncExport (nr post_upgrade_fi))
    })


  let get_self_reference env =
    match E.mode env with
    | Flags.ICMode | Flags.RefMode ->
      Func.share_code0 env "canister_self" [I32Type] (fun env ->
        Blob.of_size_copy env
          (fun env -> system_call env "ic0" "canister_self_size")
          (fun env -> system_call env "ic0" "canister_self_copy") 0l
      )
    | _ ->
      E.trap_with env "cannot get self-actor-reference when running locally"

  let get_system_time env =
    match E.mode env with
    | Flags.ICMode | Flags.RefMode ->
      system_call env "ic0" "time"
    | _ ->
      E.trap_with env "cannot get system time when running locally"

  let caller env =
    SR.Vanilla,
    match E.mode env with
    | Flags.ICMode | Flags.RefMode ->
      Blob.of_size_copy env
        (fun env -> system_call env "ic0" "msg_caller_size")
        (fun env -> system_call env "ic0" "msg_caller_copy") 0l
    | _ ->
      E.trap_with env (Printf.sprintf "cannot get caller  when running locally")

  let reject env arg_instrs =
    match E.mode env with
    | Flags.ICMode | Flags.RefMode ->
      arg_instrs ^^
      Text.to_blob env ^^
      Blob.as_ptr_len env ^^
      system_call env "ic0" "msg_reject"
    | _ ->
      E.trap_with env (Printf.sprintf "cannot reject when running locally")

  let error_code env =
     Func.share_code0 env "error_code" [I32Type] (fun env ->
      let (set_code, get_code) = new_local env "code" in
      system_call env "ic0" "msg_reject_code" ^^ set_code ^^
      List.fold_right (fun (tag, const) code ->
        get_code ^^ compile_unboxed_const const ^^
        G.i (Compare (Wasm.Values.I32 I32Op.Eq)) ^^
        G.if_ [I32Type]
          (Variant.inject env tag Tuple.compile_unit)
          code)
        ["system_fatal", 1l;
         "system_transient", 2l;
         "destination_invalid", 3l;
         "canister_reject", 4l;
         "canister_error", 5l]
        (Variant.inject env "future" (get_code ^^ BoxedSmallWord.box env)))
  let error_message env =
    Func.share_code0 env "error_message" [I32Type] (fun env ->
      Blob.of_size_copy env
        (fun env -> system_call env "ic0" "msg_reject_msg_size")
        (fun env -> system_call env "ic0" "msg_reject_msg_copy") 0l
    )

  let error_value env =
    Func.share_code0 env "error_value" [I32Type] (fun env ->
      error_code env ^^
      error_message env ^^
      Tuple.from_stack env 2
    )

  let reply_with_data env =
    Func.share_code2 env "reply_with_data" (("start", I32Type), ("size", I32Type)) [] (
      fun env get_data_start get_data_size ->
        get_data_start ^^
        get_data_size ^^
        system_call env "ic0" "msg_reply_data_append" ^^
        system_call env "ic0" "msg_reply"
   )

  (* Actor reference on the stack *)
  let actor_public_field env name =
    (* simply tuple canister name and function name *)
    Blob.lit env name ^^
    Tuple.from_stack env 2

  let fail_assert env at =
    E.trap_with env (Printf.sprintf "assertion failed at %s" (string_of_region at))

  let async_method_name = "__motoko_async_helper"

  let assert_caller_self env =
    let (set_len1, get_len1) = new_local env "len1" in
    let (set_len2, get_len2) = new_local env "len2" in
    let (set_str1, get_str1) = new_local env "str1" in
    let (set_str2, get_str2) = new_local env "str2" in
    system_call env "ic0" "canister_self_size" ^^ set_len1 ^^
    system_call env "ic0" "msg_caller_size" ^^ set_len2 ^^
    get_len1 ^^ get_len2 ^^ G.i (Compare (Wasm.Values.I32 I32Op.Eq)) ^^
    E.else_trap_with env "not a self-call" ^^

    get_len1 ^^ Blob.dyn_alloc_scratch env ^^ set_str1 ^^
    get_str1 ^^ compile_unboxed_const 0l ^^ get_len1 ^^
    system_call env "ic0" "canister_self_copy" ^^

    get_len2 ^^ Blob.dyn_alloc_scratch env ^^ set_str2 ^^
    get_str2 ^^ compile_unboxed_const 0l ^^ get_len2 ^^
    system_call env "ic0" "msg_caller_copy" ^^


    get_str1 ^^ get_str2 ^^ get_len1 ^^ Heap.memcmp env ^^
    compile_unboxed_const 0l ^^ G.i (Compare (Wasm.Values.I32 I32Op.Eq)) ^^
    E.else_trap_with env "not a self-call"

  (* Funds *)

  let funds_balance env =
    match E.mode env with
    | Flags.ICMode
    | Flags.RefMode ->
      system_call env "ic0" "canister_balance"
    | _ ->
      E.trap_with env "cannot read balance when running locally"

  let funds_add env =
    match E.mode env with
    | Flags.ICMode
    | Flags.RefMode ->
      system_call env "ic0" "call_funds_add"
    | _ ->
      E.trap_with env "cannot accept funds when running locally"

  let funds_accept env =
    match E.mode env with
    | Flags.ICMode
    | Flags.RefMode ->
      system_call env "ic0" "msg_funds_accept"
    | _ ->
      E.trap_with env "cannot accept funds when running locally"

  let funds_available env =
    match E.mode env with
    | Flags.ICMode
    | Flags.RefMode ->
      system_call env "ic0" "msg_funds_available"
    | _ ->
      E.trap_with env "cannot get funds available when running locally"

  let funds_refunded env =
    match E.mode env with
    | Flags.ICMode
    | Flags.RefMode ->
      system_call env "ic0" "msg_funds_refunded"
    | _ ->
      E.trap_with env "cannot get funds refunded when running locally"

end (* Dfinity *)

module RTS_Exports = struct
  let system_exports env =
    let bigint_trap_fi = E.add_fun env "bigint_trap" (
      Func.of_body env [] [] (fun env ->
        E.trap_with env "bigint function error"
      )
    ) in
    E.add_export env (nr {
      name = Wasm.Utf8.decode "bigint_trap";
      edesc = nr (FuncExport (nr bigint_trap_fi))
    });
    let rts_trap_fi = E.add_fun env "rts_trap" (
      Func.of_body env ["str", I32Type; "len", I32Type] [] (fun env ->
        let get_str = G.i (LocalGet (nr 0l)) in
        let get_len = G.i (LocalGet (nr 1l)) in
        get_str ^^ get_len ^^ Dfinity.trap_ptr_len env
      )
    ) in
    E.add_export env (nr {
      name = Wasm.Utf8.decode "rts_trap";
      edesc = nr (FuncExport (nr rts_trap_fi))
    })

end (* RTS_Exports *)

module Serialization = struct
  (*
    The general serialization strategy is as follows:
    * We statically generate the IDL type description header.
    * We traverse the data to calculate the size needed for the data buffer and the
      reference buffer.
    * We allocate memory for the data buffer and the reference buffer
      (this memory area is not referenced, so will be dead with the next GC)
    * We copy the IDL type header to the data buffer.
    * We traverse the data and serialize it into the data buffer.
      This is type driven, and we use the `share_code` machinery and names that
      properly encode the type to resolve loops in a convenient way.
    * We externalize all that new data space into a databuf
    * We externalize the reference space into a elembuf
    * We pass both databuf and elembuf to shared functions
      (this mimicks the future system API)

    The deserialization is analogous:
    * We allocate some scratch space, and internalize the databuf and elembuf into it.
    * We parse the data, in a type-driven way, using normal construction and
      allocation, while keeping tabs on the type description header for subtyping.
    * At the end, the scratch space is a hole in the heap, and will be reclaimed
      by the next GC.
  *)

  open Typ_hash

  let sort_by_hash fs =
    List.sort
      (fun (h1,_) (h2,_) -> Lib.Uint32.compare h1 h2)
      (List.map (fun f -> (Idllib.Escape.unescape_hash f.Type.lab, f)) fs)

  (* The IDL serialization prefaces the data with a type description.
     We can statically create the type description in Ocaml code,
     store it in the program, and just copy it to the beginning of the message.

     At some point this can be factored into a function from AS type to IDL type,
     and a function like this for IDL types. But due to recursion handling
     it is easier to start like this.
  *)

  module TM = Map.Make (struct type t = Type.typ let compare = compare end)
  let to_idl_prim = let open Type in function
    | Prim Null | Tup [] -> Some 1l
    | Prim Bool -> Some 2l
    | Prim Nat -> Some 3l
    | Prim Int -> Some 4l
    | Prim (Nat8|Word8) -> Some 5l
    | Prim (Nat16|Word16) -> Some 6l
    | Prim (Nat32|Word32|Char) -> Some 7l
    | Prim (Nat64|Word64) -> Some 8l
    | Prim Int8 -> Some 9l
    | Prim Int16 -> Some 10l
    | Prim Int32 -> Some 11l
    | Prim Int64 -> Some 12l
    | Prim Float -> Some 14l
    | Prim Text -> Some 15l
    (* NB: Prim Blob does not map to a primitive IDL type *)
    | Any -> Some 16l
    | Non -> Some 17l
    | Prim Principal -> Some 24l
    | _ -> None

  (* some constants, also see rts/idl.c *)
  let idl_opt       = -18l
  let idl_vec       = -19l
  let idl_record    = -20l
  let idl_variant   = -21l
  let idl_func      = -22l
  let idl_service   = -23l
  let idl_alias     = 1l (* see Note [mutable stable values] *)


  let type_desc env ts : string =
    let open Type in

    (* Type traversal *)
    (* We do a first traversal to find out the indices of non-primitive types *)
    let (typs, idx) =
      let typs = ref [] in
      let idx = ref TM.empty in
      let rec go t =
        let t = Type.normalize t in
        if to_idl_prim t <> None then () else
        if TM.mem t !idx then () else begin
          idx := TM.add t (Lib.List32.length !typs) !idx;
          typs := !typs @ [ t ];
          match t with
          | Tup ts -> List.iter go ts
          | Obj (_, fs) ->
            List.iter (fun f -> go f.typ) fs
          | Array (Mut t) -> go (Array t)
          | Array t -> go t
          | Opt t -> go t
          | Variant vs -> List.iter (fun f -> go f.typ) vs
          | Func (s, c, tbs, ts1, ts2) ->
            List.iter go ts1; List.iter go ts2
          | Prim Blob -> ()
          | Mut t -> go t
          | _ ->
            Printf.eprintf "type_desc: unexpected type %s\n" (string_of_typ t);
            assert false
        end
      in
      List.iter go ts;
      (!typs, !idx)
    in

    (* buffer utilities *)
    let buf = Buffer.create 16 in

    let add_u8 i =
      Buffer.add_char buf (Char.chr (i land 0xff)) in

    let rec add_leb128_32 (i : Lib.Uint32.t) =
      let open Lib.Uint32 in
      let b = logand i (of_int32 0x7fl) in
      if of_int32 0l <= i && i < of_int32 128l
      then add_u8 (to_int b)
      else begin
        add_u8 (to_int (logor b (of_int32 0x80l)));
        add_leb128_32 (shift_right_logical i 7)
      end in

    let add_leb128 i =
      assert (i >= 0);
      add_leb128_32 (Lib.Uint32.of_int i) in

    let rec add_sleb128 (i : int32) =
      let open Int32 in
      let b = logand i 0x7fl in
      if -64l <= i && i < 64l
      then add_u8 (to_int b)
      else begin
        add_u8 (to_int (logor b 0x80l));
        add_sleb128 (shift_right i 7)
      end in

    (* Actual binary data *)

    let add_idx t =
      let t = Type.normalize t in
      match to_idl_prim t with
      | Some i -> add_sleb128 (Int32.neg i)
      | None -> add_sleb128 (TM.find (normalize t) idx) in

    let rec add_typ t =
      match t with
      | Non -> assert false
      | Prim Blob ->
        add_typ Type.(Array (Prim Word8))
      | Prim _ -> assert false
      | Tup ts ->
        add_sleb128 idl_record;
        add_leb128 (List.length ts);
        List.iteri (fun i t ->
          add_leb128 i;
          add_idx t;
        ) ts
      | Obj ((Object | Memory), fs) ->
        add_sleb128 idl_record;
        add_leb128 (List.length fs);
        List.iter (fun (h, f) ->
          add_leb128_32 h;
          add_idx f.typ
        ) (sort_by_hash fs)
      | Array (Mut t) ->
        add_sleb128 idl_alias; add_idx (Array t)
      | Array t ->
        add_sleb128 idl_vec; add_idx t
      | Opt t ->
        add_sleb128 idl_opt; add_idx t
      | Variant vs ->
        add_sleb128 idl_variant;
        add_leb128 (List.length vs);
        List.iter (fun (h, f) ->
          add_leb128_32 h;
          add_idx f.typ
        ) (sort_by_hash vs)
      | Func (s, c, tbs, ts1, ts2) ->
        assert (Type.is_shared_sort s);
        add_sleb128 idl_func;
        add_leb128 (List.length ts1);
        List.iter add_idx ts1;
        add_leb128 (List.length ts2);
        List.iter add_idx ts2;
        begin match s, c with
          | _, Returns ->
            add_leb128 1; add_u8 2; (* oneway *)
          | Shared Write, _ ->
            add_leb128 0; (* no annotation *)
          | Shared Query, _ ->
            add_leb128 1; add_u8 1; (* query *)
          | _ -> assert false
        end
      | Obj (Actor, fs) ->
        add_sleb128 idl_service;
        add_leb128 (List.length fs);
        List.iter (fun f ->
          add_leb128 (String.length f.lab);
          Buffer.add_string buf f.lab;
          add_idx f.typ
        ) fs
      | Mut t ->
        add_sleb128 idl_alias; add_idx t
      | _ -> assert false in

    Buffer.add_string buf "DIDL";
    add_leb128 (List.length typs);
    List.iter add_typ typs;
    add_leb128 (List.length ts);
    List.iter add_idx ts;
    Buffer.contents buf

  (* Returns data (in bytes) and reference buffer size (in entries) needed *)
  let rec buffer_size env t =
    let open Type in
    let t = Type.normalize t in
    let name = "@buffer_size<" ^ typ_hash t ^ ">" in
    Func.share_code1 env name ("x", I32Type) [I32Type; I32Type]
    (fun env get_x ->

      (* Some combinators for writing values *)
      let (set_data_size, get_data_size) = new_local env "data_size" in
      let (set_ref_size, get_ref_size) = new_local env "ref_size" in
      compile_unboxed_const 0l ^^ set_data_size ^^
      compile_unboxed_const 0l ^^ set_ref_size ^^

      let inc_data_size code =
        get_data_size ^^ code ^^
        G.i (Binary (Wasm.Values.I32 I32Op.Add)) ^^
        set_data_size
      in

      let size_word env code =
        let (set_word, get_word) = new_local env "word" in
        code ^^ set_word ^^
        inc_data_size (I32Leb.compile_leb128_size get_word)
      in

      let size env t =
        buffer_size env t ^^
        get_ref_size ^^ G.i (Binary (Wasm.Values.I32 I32Op.Add)) ^^ set_ref_size ^^
        get_data_size ^^ G.i (Binary (Wasm.Values.I32 I32Op.Add)) ^^ set_data_size
      in

      let size_alias size_thing =
        (* see Note [mutable stable values] *)
        let (set_tag, get_tag) = new_local env "tag" in
        get_x ^^ Tagged.load ^^ set_tag ^^
        (* Sanity check *)
        get_tag ^^ compile_eq_const Tagged.(int_of_tag StableSeen) ^^
        get_tag ^^ compile_eq_const Tagged.(int_of_tag MutBox) ^^
        G.i (Binary (Wasm.Values.I32 I32Op.Or)) ^^
        get_tag ^^ compile_eq_const Tagged.(int_of_tag ObjInd) ^^
        G.i (Binary (Wasm.Values.I32 I32Op.Or)) ^^
        get_tag ^^ compile_eq_const Tagged.(int_of_tag Array) ^^
        G.i (Binary (Wasm.Values.I32 I32Op.Or)) ^^
        E.else_trap_with env "object_size/Mut: Unexpected tag " ^^
        (* Check if we have seen this before *)
        get_tag ^^ compile_eq_const Tagged.(int_of_tag StableSeen) ^^
        G.if_ [] begin
          (* Seen before *)
          (* One byte marker, one word offset *)
          inc_data_size (compile_unboxed_const 5l)
        end begin
          (* Not yet seen *)
          (* One byte marker, two words scratch space *)
          inc_data_size (compile_unboxed_const 9l) ^^
          (* Mark it as seen *)
          get_x ^^ Tagged.(store StableSeen) ^^
          (* and descend *)
          size_thing ()
        end
      in

      (* Now the actual type-dependent code *)
      begin match t with
      | Prim Nat -> inc_data_size (get_x ^^ BigNum.compile_data_size_unsigned env)
      | Prim Int -> inc_data_size (get_x ^^ BigNum.compile_data_size_signed env)
      | Prim (Int8|Nat8|Word8) -> inc_data_size (compile_unboxed_const 1l)
      | Prim (Int16|Nat16|Word16) -> inc_data_size (compile_unboxed_const 2l)
      | Prim (Int32|Nat32|Word32|Char) -> inc_data_size (compile_unboxed_const 4l)
      | Prim (Int64|Nat64|Word64|Float) -> inc_data_size (compile_unboxed_const 8l)
      | Prim Bool -> inc_data_size (compile_unboxed_const 1l)
      | Prim Null -> G.nop
      | Any -> G.nop
      | Tup [] -> G.nop (* e(()) = null *)
      | Tup ts ->
        G.concat_mapi (fun i t ->
          get_x ^^ Tuple.load_n (Int32.of_int i) ^^
          size env t
          ) ts
      | Obj ((Object | Memory), fs) ->
        G.concat_map (fun (_h, f) ->
          get_x ^^ Object.load_idx_raw env f.Type.lab ^^
          size env f.typ
          ) (sort_by_hash fs)
      | Array (Mut t) ->
        size_alias (fun () -> get_x ^^ size env (Array t))
      | Array t ->
        size_word env (get_x ^^ Heap.load_field Arr.len_field) ^^
        get_x ^^ Heap.load_field Arr.len_field ^^
        from_0_to_n env (fun get_i ->
          get_x ^^ get_i ^^ Arr.idx env ^^ load_ptr ^^
          size env t
        )
      | Prim Blob ->
        let (set_len, get_len) = new_local env "len" in
        get_x ^^ Heap.load_field Blob.len_field ^^ set_len ^^
        size_word env get_len ^^
        inc_data_size get_len
      | Prim Text ->
        let (set_len, get_len) = new_local env "len" in
        get_x ^^ Text.size env ^^ set_len ^^
        size_word env get_len ^^
        inc_data_size get_len
      | Opt t ->
        inc_data_size (compile_unboxed_const 1l) ^^ (* one byte tag *)
        get_x ^^ Opt.is_some env ^^
        G.if_ [] (get_x ^^ Opt.project ^^ size env t) G.nop
      | Variant vs ->
        List.fold_right (fun (i, {lab = l; typ = t}) continue ->
            get_x ^^
            Variant.test_is env l ^^
            G.if_ []
              ( size_word env (compile_unboxed_const (Int32.of_int i)) ^^
                get_x ^^ Variant.project ^^ size env t
              ) continue
          )
          ( List.mapi (fun i (_h, f) -> (i,f)) (sort_by_hash vs) )
          ( E.trap_with env "buffer_size: unexpected variant" )
      | Func _ ->
        inc_data_size (compile_unboxed_const 1l) ^^ (* one byte tag *)
        get_x ^^ Arr.load_field 0l ^^ size env (Obj (Actor, [])) ^^
        get_x ^^ Arr.load_field 1l ^^ size env (Prim Text)
      | Obj (Actor, _) | Prim Principal ->
        inc_data_size (compile_unboxed_const 1l) ^^ (* one byte tag *)
        get_x ^^ size env (Prim Blob)
      | Non ->
        E.trap_with env "buffer_size called on value of type None"
      | Mut t ->
        size_alias (fun () -> get_x ^^ Heap.load_field MutBox.field ^^ size env t)
      | _ -> todo "buffer_size" (Arrange_ir.typ t) G.nop
      end ^^
      get_data_size ^^
      get_ref_size
    )

  (* Copies x to the data_buffer, storing references after ref_count entries in ref_base *)
  let rec serialize_go env t =
    let open Type in
    let t = Type.normalize t in
    let name = "@serialize_go<" ^ typ_hash t ^ ">" in
    Func.share_code3 env name (("x", I32Type), ("data_buffer", I32Type), ("ref_buffer", I32Type)) [I32Type; I32Type]
    (fun env get_x get_data_buf get_ref_buf ->
      let set_data_buf = G.i (LocalSet (nr 1l)) in
      let set_ref_buf = G.i (LocalSet (nr 2l)) in

      (* Some combinators for writing values *)

      let advance_data_buf =
        get_data_buf ^^ G.i (Binary (Wasm.Values.I32 I32Op.Add)) ^^ set_data_buf in

      let write_word code =
        let (set_word, get_word) = new_local env "word" in
        code ^^ set_word ^^
        I32Leb.compile_store_to_data_buf_unsigned env get_word get_data_buf ^^
        advance_data_buf
      in

      let write_word32 code =
        get_data_buf ^^ code ^^
        G.i (Store {ty = I32Type; align = 0; offset = 0l; sz = None}) ^^
        compile_unboxed_const Heap.word_size ^^ advance_data_buf
      in

      let write_byte code =
        get_data_buf ^^ code ^^
        G.i (Store {ty = I32Type; align = 0; offset = 0l; sz = Some Wasm.Types.Pack8}) ^^
        compile_unboxed_const 1l ^^ advance_data_buf
      in

      let write env t =
        get_data_buf ^^
        get_ref_buf ^^
        serialize_go env t ^^
        set_ref_buf ^^
        set_data_buf
      in

      let write_alias write_thing =
        (* see Note [mutable stable values] *)
        (* Check heap tag *)
        let (set_tag, get_tag) = new_local env "tag" in
        get_x ^^ Tagged.load ^^ set_tag ^^
        get_tag ^^ compile_eq_const Tagged.(int_of_tag StableSeen) ^^
        G.if_ []
        begin
          (* This is the real data *)
          write_byte (compile_unboxed_const 0l) ^^
          (* Remember the current offset in the tag word *)
          get_x ^^ get_data_buf ^^ Heap.store_field Tagged.tag_field ^^
          (* Leave space in the output buffer for the decoder's bookkeeping *)
          write_word32 (compile_unboxed_const 0l) ^^
          write_word32 (compile_unboxed_const 0l) ^^
          (* Now the data, following the object field mutbox indirection *)
          write_thing ()
        end
        begin
          (* This is a reference *)
          write_byte (compile_unboxed_const 1l) ^^
          (* Sanity Checks *)
          get_tag ^^ compile_eq_const Tagged.(int_of_tag MutBox) ^^
          E.then_trap_with env "unvisited mutable data in serialize_go (MutBox)" ^^
          get_tag ^^ compile_eq_const Tagged.(int_of_tag ObjInd) ^^
          E.then_trap_with env "unvisited mutable data in serialize_go (ObjInd)" ^^
          get_tag ^^ compile_eq_const Tagged.(int_of_tag Array) ^^
          E.then_trap_with env "unvisited mutable data in serialize_go (Array)" ^^
          (* Second time we see this *)
          (* Calculate relative offset *)
          let (set_offset, get_offset) = new_local env "offset" in
          get_tag ^^ get_data_buf ^^ G.i (Binary (Wasm.Values.I32 I32Op.Sub)) ^^
          set_offset ^^
          (* A sanity check *)
          get_offset ^^ compile_unboxed_const 0l ^^
          G.i (Compare (Wasm.Values.I32 I32Op.LtS)) ^^
          E.else_trap_with env "Odd offset" ^^
          (* Write the office to the output buffer *)
          write_word32 get_offset
        end
      in

      (* Now the actual serialization *)

      begin match t with
      | Prim Nat ->
        get_data_buf ^^
        get_x ^^
        BigNum.compile_store_to_data_buf_unsigned env ^^
        advance_data_buf
      | Prim Int ->
        get_data_buf ^^
        get_x ^^
        BigNum.compile_store_to_data_buf_signed env ^^
        advance_data_buf
      | Prim Float ->
        get_data_buf ^^
        get_x ^^ Float.unbox env ^^
        G.i (Store {ty = F64Type; align = 0; offset = 0l; sz = None}) ^^
        compile_unboxed_const 8l ^^ advance_data_buf
      | Prim (Int64|Nat64|Word64) ->
        get_data_buf ^^
        get_x ^^ BoxedWord64.unbox env ^^
        G.i (Store {ty = I64Type; align = 0; offset = 0l; sz = None}) ^^
        compile_unboxed_const 8l ^^ advance_data_buf
      | Prim (Int32|Nat32|Word32) ->
        get_data_buf ^^
        get_x ^^ BoxedSmallWord.unbox env ^^
        G.i (Store {ty = I32Type; align = 0; offset = 0l; sz = None}) ^^
        compile_unboxed_const 4l ^^ advance_data_buf
      | Prim Char ->
        get_data_buf ^^
        get_x ^^ TaggedSmallWord.untag_codepoint ^^
        G.i (Store {ty = I32Type; align = 0; offset = 0l; sz = None}) ^^
        compile_unboxed_const 4l ^^ advance_data_buf
      | Prim (Int16|Nat16|Word16) ->
        get_data_buf ^^
        get_x ^^ TaggedSmallWord.lsb_adjust Word16 ^^
        G.i (Store {ty = I32Type; align = 0; offset = 0l; sz = Some Wasm.Types.Pack16}) ^^
        compile_unboxed_const 2l ^^ advance_data_buf
      | Prim (Int8|Nat8|Word8) ->
        get_data_buf ^^
        get_x ^^ TaggedSmallWord.lsb_adjust Word8 ^^
        G.i (Store {ty = I32Type; align = 0; offset = 0l; sz = Some Wasm.Types.Pack8}) ^^
        compile_unboxed_const 1l ^^ advance_data_buf
      | Prim Bool ->
        get_data_buf ^^
        get_x ^^
        BoxedSmallWord.unbox env (* essentially SR.adjust SR.Vanilla SR.bool *) ^^
        G.i (Store {ty = I32Type; align = 0; offset = 0l; sz = Some Wasm.Types.Pack8}) ^^
        compile_unboxed_const 1l ^^ advance_data_buf
      | Tup [] -> (* e(()) = null *)
        G.nop
      | Tup ts ->
        G.concat_mapi (fun i t ->
          get_x ^^ Tuple.load_n (Int32.of_int i) ^^
          write env t
        ) ts
      | Obj ((Object | Memory), fs) ->
        G.concat_map (fun (_h,f) ->
          get_x ^^ Object.load_idx_raw env f.Type.lab ^^
          write env f.typ
        ) (sort_by_hash fs)
      | Array (Mut t) ->
        write_alias (fun () -> get_x ^^ write env (Array t))
      | Array t ->
        write_word (get_x ^^ Heap.load_field Arr.len_field) ^^
        get_x ^^ Heap.load_field Arr.len_field ^^
        from_0_to_n env (fun get_i ->
          get_x ^^ get_i ^^ Arr.idx env ^^ load_ptr ^^
          write env t
        )
      | Prim Null -> G.nop
      | Any -> G.nop
      | Opt t ->
        get_x ^^
        Opt.is_some env ^^
        G.if_ []
          ( write_byte (compile_unboxed_const 1l) ^^ get_x ^^ Opt.project ^^ write env t )
          ( write_byte (compile_unboxed_const 0l) )
      | Variant vs ->
        List.fold_right (fun (i, {lab = l; typ = t}) continue ->
            get_x ^^
            Variant.test_is env l ^^
            G.if_ []
              ( write_word (compile_unboxed_const (Int32.of_int i)) ^^
                get_x ^^ Variant.project ^^ write env t)
              continue
          )
          ( List.mapi (fun i (_h, f) -> (i,f)) (sort_by_hash vs) )
          ( E.trap_with env "serialize_go: unexpected variant" )
      | Prim Blob ->
        let (set_len, get_len) = new_local env "len" in
        get_x ^^ Heap.load_field Blob.len_field ^^ set_len ^^
        write_word get_len ^^
        get_data_buf ^^
        get_x ^^ Blob.payload_ptr_unskewed ^^
        get_len ^^
        Heap.memcpy env ^^
        get_len ^^ advance_data_buf
      | Prim Text ->
        let (set_len, get_len) = new_local env "len" in
        get_x ^^ Text.size env ^^ set_len ^^
        write_word get_len ^^
        get_x ^^ get_data_buf ^^ Text.to_buf env ^^
        get_len ^^ advance_data_buf
      | Func _ ->
        write_byte (compile_unboxed_const 1l) ^^
        get_x ^^ Arr.load_field 0l ^^ write env (Obj (Actor, [])) ^^
        get_x ^^ Arr.load_field 1l ^^ write env (Prim Text)
      | Obj (Actor, _) | Prim Principal ->
        write_byte (compile_unboxed_const 1l) ^^
        get_x ^^ write env (Prim Blob)
      | Non ->
        E.trap_with env "serializing value of type None"
      | Mut t ->
        write_alias (fun () ->
          get_x ^^ Heap.load_field MutBox.field ^^ write env t
        )
      | _ -> todo "serialize" (Arrange_ir.typ t) G.nop
      end ^^
      get_data_buf ^^
      get_ref_buf
    )

  let rec deserialize_go env t =
    let open Type in
    let t = Type.normalize t in
    let name = "@deserialize_go<" ^ typ_hash t ^ ">" in
    Func.share_code4 env name
      (("data_buffer", I32Type),
       ("ref_buffer", I32Type),
       ("typtbl", I32Type),
       ("idltyp", I32Type)
      ) [I32Type]
    (fun env get_data_buf get_ref_buf get_typtbl get_idltyp ->

      let go env t =
        let (set_idlty, get_idlty) = new_local env "idl_ty" in
        set_idlty ^^
        get_data_buf ^^
        get_ref_buf ^^
        get_typtbl ^^
        get_idlty ^^
        deserialize_go env t
      in

      let check_prim_typ t =
        get_idltyp ^^
        compile_eq_const (Int32.neg (Option.get (to_idl_prim t)))
      in

      let assert_prim_typ t =
        check_prim_typ t ^^
        E.else_trap_with env ("IDL error: unexpected IDL type when parsing " ^ string_of_typ t)
      in

      let read_byte_tagged = function
        | [code0; code1] ->
          ReadBuf.read_byte env get_data_buf ^^
          let (set_b, get_b) = new_local env "b" in
          set_b ^^
          get_b ^^
          compile_eq_const 0l ^^
          G.if_ [I32Type]
          begin code0
          end begin
            get_b ^^ compile_eq_const 1l ^^
            E.else_trap_with env "IDL error: byte tag not 0 or 1" ^^
            code1
          end
        | _ -> assert false; (* can be generalized later as needed *)
      in

      let read_blob () =
        let (set_len, get_len) = new_local env "len" in
        let (set_x, get_x) = new_local env "x" in
        ReadBuf.read_leb128 env get_data_buf ^^ set_len ^^

        get_len ^^ Blob.alloc env ^^ set_x ^^
        get_x ^^ Blob.payload_ptr_unskewed ^^
        ReadBuf.read_blob env get_data_buf get_len ^^
        get_x
      in

      let read_text () =
        let (set_len, get_len) = new_local env "len" in
        ReadBuf.read_leb128 env get_data_buf ^^ set_len ^^
        let (set_ptr, get_ptr) = new_local env "x" in
        ReadBuf.get_ptr get_data_buf ^^ set_ptr ^^
        ReadBuf.advance get_data_buf get_len ^^
        (* validate *)
        get_ptr ^^ get_len ^^ E.call_import env "rts" "utf8_validate" ^^
        (* copy *)
        get_ptr ^^ get_len ^^ Text.of_ptr_size env
      in

      let read_actor_data () =
        read_byte_tagged
          [ E.trap_with env "IDL error: unexpected actor reference"
          ; read_blob ()
          ]
      in

      (* checks that idltyp is positive, looks it up in the table,
         creates a fresh typ_buf pointing into the type description,
         reads the type constructor index and traps if it is the wrong one.
         and passes the typ_buf to a subcomputation to read the type arguments *)
      let with_composite_arg_typ get_arg_typ idl_tycon_id f =
        (* make sure index is not negative *)
        get_arg_typ ^^
        compile_unboxed_const 0l ^^ G.i (Compare (Wasm.Values.I32 I32Op.GeS)) ^^
        E.else_trap_with env ("IDL error: expected composite type when parsing " ^ string_of_typ t) ^^
        ReadBuf.alloc env (fun get_typ_buf ->
          (* Update typ_buf *)
          ReadBuf.set_ptr get_typ_buf (
            get_typtbl ^^
            get_arg_typ ^^ compile_mul_const Heap.word_size ^^
            G.i (Binary (Wasm.Values.I32 I32Op.Add)) ^^
            load_unskewed_ptr
          ) ^^
          ReadBuf.set_end get_typ_buf (ReadBuf.get_end get_data_buf) ^^
          (* read sleb128 *)
          ReadBuf.read_sleb128 env get_typ_buf ^^
          (* Check it is the expected value *)
          compile_eq_const idl_tycon_id ^^
          E.else_trap_with env ("IDL error: wrong composite type when parsing " ^ string_of_typ t) ^^
          (* to the work *)
          f get_typ_buf
        ) in

      let with_composite_typ idl_tycon_id f =
        with_composite_arg_typ get_idltyp idl_tycon_id f
      in

      let with_record_typ f = with_composite_typ idl_record (fun get_typ_buf ->
        Stack.with_words env "get_n_ptr" 1l (fun get_n_ptr ->
          get_n_ptr ^^
          ReadBuf.read_leb128 env get_typ_buf ^^
          store_unskewed_ptr ^^
          f get_typ_buf get_n_ptr
        )
      ) in

      let assert_blob_typ env =
        with_composite_typ idl_vec (fun get_typ_buf ->
          ReadBuf.read_sleb128 env get_typ_buf ^^
          compile_eq_const (-5l) (* Nat8 *) ^^
          E.else_trap_with env ("IDL error: blob not a vector of nat8")
        )
      in

      let read_alias env t read_thing =
        (* see Note [mutable stable values] *)
        let (set_is_ref, get_is_ref) = new_local env "is_ref" in
        let (set_result, get_result) = new_local env "result" in
        let (set_cur, get_cur) = new_local env "cur" in
        let (set_memo, get_memo) = new_local env "memo" in

        let (set_arg_typ, get_arg_typ) = new_local env "arg_typ" in
        with_composite_typ idl_alias (ReadBuf.read_sleb128 env) ^^ set_arg_typ ^^

        (* Find out if it is a reference or not *)
        ReadBuf.read_byte env get_data_buf ^^ set_is_ref ^^

        (* If it is a reference, temporarily set the read buffer to that place *)
        get_is_ref ^^
        G.if_ [] begin
          let (set_offset, get_offset) = new_local env "offset" in
          ReadBuf.read_word32 env get_data_buf ^^ set_offset ^^
          (* A sanity check *)
          get_offset ^^ compile_unboxed_const 0l ^^
          G.i (Compare (Wasm.Values.I32 I32Op.LtS)) ^^
          E.else_trap_with env "Odd offset" ^^

          ReadBuf.get_ptr get_data_buf ^^ set_cur ^^
          ReadBuf.advance get_data_buf (get_offset ^^ compile_add_const (-4l))
        end G.nop ^^

        (* Remember location of ptr *)
        ReadBuf.get_ptr get_data_buf ^^ set_memo ^^
        (* Did we decode this already? *)
        ReadBuf.read_word32 env get_data_buf ^^ set_result ^^
        get_result ^^ compile_eq_const 0l ^^
        G.if_ [] begin
          (* No, not yet decoded *)
          (* Skip over type hash field *)
          ReadBuf.read_word32 env get_data_buf ^^ compile_eq_const 0l ^^
          E.else_trap_with env "Odd: Type hash scratch space not empty" ^^

          (* Read the content *)
          read_thing get_arg_typ (fun get_thing ->
            (* This is called after allocation, but before descending
               We update the memo location here so that loops work
            *)
            get_thing ^^ set_result ^^
            get_memo ^^ get_result ^^ store_unskewed_ptr ^^
            get_memo ^^ compile_add_const 4l ^^ Blob.lit env (typ_hash t) ^^ store_unskewed_ptr
          )
        end begin
          (* Decoded before. Check type hash *)
          ReadBuf.read_word32 env get_data_buf ^^ Blob.lit env (typ_hash t) ^^
          G.i (Compare (Wasm.Values.I32 I32Op.Eq)) ^^
          E.else_trap_with env ("Stable memory error: Aliased at wrong type, expected: " ^ typ_hash t)
        end ^^

        (* If this was a reference, reset read buffer *)
        get_is_ref ^^
        G.if_ [] (ReadBuf.set_ptr get_data_buf get_cur) G.nop ^^

        get_result
      in


      (* Now the actual deserialization *)
      begin match t with
      (* Primitive types *)
      | Prim Nat ->
        assert_prim_typ t ^^
        get_data_buf ^^
        BigNum.compile_load_from_data_buf env false
      | Prim Int ->
        (* Subtyping with nat *)
        check_prim_typ (Prim Nat) ^^
        G.if_ [I32Type]
          begin
            get_data_buf ^^
            BigNum.compile_load_from_data_buf env false
          end
          begin
            assert_prim_typ t ^^
            get_data_buf ^^
            BigNum.compile_load_from_data_buf env true
          end
      | Prim Float ->
        assert_prim_typ t ^^
        ReadBuf.read_float64 env get_data_buf ^^
        Float.box env
      | Prim (Int64|Nat64|Word64) ->
        assert_prim_typ t ^^
        ReadBuf.read_word64 env get_data_buf ^^
        BoxedWord64.box env
      | Prim (Int32|Nat32|Word32) ->
        assert_prim_typ t ^^
        ReadBuf.read_word32 env get_data_buf ^^
        BoxedSmallWord.box env
      | Prim Char ->
        let set_n, get_n = new_local env "len" in
        assert_prim_typ t ^^
        ReadBuf.read_word32 env get_data_buf ^^ set_n ^^
        TaggedSmallWord.check_and_tag_codepoint env get_n
      | Prim (Int16|Nat16|Word16) ->
        assert_prim_typ t ^^
        ReadBuf.read_word16 env get_data_buf ^^
        TaggedSmallWord.msb_adjust Word16
      | Prim (Int8|Nat8|Word8) ->
        assert_prim_typ t ^^
        ReadBuf.read_byte env get_data_buf ^^
        TaggedSmallWord.msb_adjust Word8
      | Prim Bool ->
        assert_prim_typ t ^^
        read_byte_tagged
          [ Bool.lit false
          ; Bool.lit true
          ] ^^
        BoxedSmallWord.box env (* essentially SR.adjust SR.bool SR.Vanilla *)
      | Prim Null ->
        assert_prim_typ t ^^
        Opt.null_lit
      | Any ->
        (* Skip values of any possible type *)
        get_data_buf ^^ get_typtbl ^^ get_idltyp ^^ compile_unboxed_const 0l ^^
        E.call_import env "rts" "skip_any" ^^

        (* Any vanilla value works here *)
        Opt.null_lit
      | Prim Blob ->
        assert_blob_typ env ^^
        read_blob ()
      | Prim Principal ->
        assert_prim_typ t ^^
        read_byte_tagged
          [ E.trap_with env "IDL error: unexpected principal reference"
            ; read_blob ()
          ]
      | Prim Text ->
        assert_prim_typ t ^^
        read_text ()
      | Tup [] -> (* e(()) = null *)
        assert_prim_typ t ^^
        Tuple.from_stack env 0
      (* Composite types *)
      | Tup ts ->
        with_record_typ (fun get_typ_buf get_n_ptr ->
          G.concat_mapi (fun i t ->
            (* skip all possible intermediate extra fields *)
            get_typ_buf ^^ get_data_buf ^^ get_typtbl ^^ compile_unboxed_const (Int32.of_int i) ^^ get_n_ptr ^^
            E.call_import env "rts" "find_field" ^^
            G.if_ [I32Type]
              begin
                ReadBuf.read_sleb128 env get_typ_buf ^^ go env t
              end
              begin
                E.trap_with env "IDL error: did not find tuple field in record"
              end
          ) ts ^^

          (* skip all possible trailing extra fields *)
          get_typ_buf ^^ get_data_buf ^^ get_typtbl ^^ get_n_ptr ^^
          E.call_import env "rts" "skip_fields" ^^

          Tuple.from_stack env (List.length ts)
        )
      | Obj ((Object | Memory) as sort, fs) ->
        with_record_typ (fun get_typ_buf get_n_ptr ->

          Object.lit_raw env (List.map (fun (h,f) ->
            f.Type.lab, fun () ->
              (* skip all possible intermediate extra fields *)
              get_typ_buf ^^ get_data_buf ^^ get_typtbl ^^ compile_unboxed_const (Lib.Uint32.to_int32 h) ^^ get_n_ptr ^^
              E.call_import env "rts" "find_field" ^^
              G.if_ [I32Type]
                begin
                  ReadBuf.read_sleb128 env get_typ_buf ^^ go env f.typ
                end
                begin
                  match sort with
                  | Object ->
                    E.trap_with env (Printf.sprintf "IDL error: did not find field %s in record" f.lab)
                  | Memory ->
                    assert (is_opt f.typ);
                    Opt.null_lit
                  | _ -> assert false
                end
          ) (sort_by_hash fs)) ^^

          (* skip all possible trailing extra fields *)
          get_typ_buf ^^ get_data_buf ^^ get_typtbl ^^ get_n_ptr ^^
          E.call_import env "rts" "skip_fields"
          )
      | Array (Mut t) ->
        read_alias env (Array (Mut t)) (fun get_array_typ on_alloc ->
          let (set_len, get_len) = new_local env "len" in
          let (set_x, get_x) = new_local env "x" in
          let (set_arg_typ, get_arg_typ) = new_local env "arg_typ" in
          with_composite_arg_typ get_array_typ idl_vec (ReadBuf.read_sleb128 env) ^^ set_arg_typ ^^
          ReadBuf.read_leb128 env get_data_buf ^^ set_len ^^
          get_len ^^ Arr.alloc env ^^ set_x ^^
          on_alloc get_x ^^
          get_len ^^ from_0_to_n env (fun get_i ->
            get_x ^^ get_i ^^ Arr.idx env ^^
            get_arg_typ ^^ go env t ^^
            store_ptr
          )
        )
      | Array t ->
        let (set_len, get_len) = new_local env "len" in
        let (set_x, get_x) = new_local env "x" in
        let (set_arg_typ, get_arg_typ) = new_local env "arg_typ" in
        with_composite_typ idl_vec (ReadBuf.read_sleb128 env) ^^ set_arg_typ ^^
        ReadBuf.read_leb128 env get_data_buf ^^ set_len ^^
        get_len ^^ Arr.alloc env ^^ set_x ^^
        get_len ^^ from_0_to_n env (fun get_i ->
          get_x ^^ get_i ^^ Arr.idx env ^^
          get_arg_typ ^^ go env t ^^
          store_ptr
        ) ^^
        get_x
      | Opt t ->
        check_prim_typ (Prim Null) ^^
        G.if_ [I32Type]
          begin
            Opt.null_lit
          end
          begin
            let (set_arg_typ, get_arg_typ) = new_local env "arg_typ" in
            with_composite_typ idl_opt (ReadBuf.read_sleb128 env) ^^ set_arg_typ ^^
            read_byte_tagged
              [ Opt.null_lit
              ; Opt.inject env (get_arg_typ ^^ go env t)
              ]
          end
      | Variant vs ->
        with_composite_typ idl_variant (fun get_typ_buf ->
          (* Find the tag *)
          let (set_n, get_n) = new_local env "len" in
          ReadBuf.read_leb128 env get_typ_buf ^^ set_n ^^

          let (set_tagidx, get_tagidx) = new_local env "tagidx" in
          ReadBuf.read_leb128 env get_data_buf ^^ set_tagidx ^^

          get_tagidx ^^ get_n ^^
          G.i (Compare (Wasm.Values.I32 I32Op.LtU)) ^^
          E.else_trap_with env "IDL error: variant index out of bounds" ^^

          (* Zoom past the previous entries *)
          get_tagidx ^^ from_0_to_n env (fun _ ->
            get_typ_buf ^^ E.call_import env "rts" "skip_leb128" ^^
            get_typ_buf ^^ E.call_import env "rts" "skip_leb128"
          ) ^^

          (* Now read the tag *)
          let (set_tag, get_tag) = new_local env "tag" in
          ReadBuf.read_leb128 env get_typ_buf ^^ set_tag ^^
          let (set_arg_typ, get_arg_typ) = new_local env "arg_typ" in
          ReadBuf.read_sleb128 env get_typ_buf ^^ set_arg_typ ^^

          List.fold_right (fun (h, {lab = l; typ = t}) continue ->
              get_tag ^^ compile_eq_const (Lib.Uint32.to_int32 h) ^^
              G.if_ [I32Type]
                ( Variant.inject env l (get_arg_typ ^^ go env t) )
                continue
            )
            ( sort_by_hash vs )
            ( E.trap_with env "IDL error: unexpected variant tag" )
        )
      | Func _ ->
        with_composite_typ idl_func (fun _get_typ_buf ->
          read_byte_tagged
            [ E.trap_with env "IDL error: unexpected function reference"
            ; read_actor_data () ^^
              read_text () ^^
              Tuple.from_stack env 2
            ]
        );
      | Obj (Actor, _) ->
        with_composite_typ idl_service (fun _get_typ_buf -> read_actor_data ())
      | Mut t ->
        read_alias env (Mut t) (fun get_arg_typ on_alloc ->
          let (set_result, get_result) = new_local env "result" in
          Tagged.obj env Tagged.ObjInd [ compile_unboxed_const 0l ] ^^ set_result ^^
          on_alloc get_result ^^
          get_result ^^
            get_arg_typ ^^ go env t ^^
          Heap.store_field MutBox.field
        )
      | Non ->
        E.trap_with env "IDL error: deserializing value of type None"
      | _ -> todo_trap env "deserialize" (Arrange_ir.typ t)
      end
    )

  let serialize env ts : G.t =
    let ts_name = typ_seq_hash ts in
    let name = "@serialize<" ^ ts_name ^ ">" in
    (* returns data/length pointers (will be GC’ed next time!) *)
    Func.share_code1 env name ("x", I32Type) [I32Type; I32Type] (fun env get_x ->
      let (set_data_size, get_data_size) = new_local env "data_size" in
      let (set_refs_size, get_refs_size) = new_local env "refs_size" in

      let tydesc = type_desc env ts in
      let tydesc_len = Int32.of_int (String.length tydesc) in

      (* Get object sizes *)
      get_x ^^
      buffer_size env (Type.seq ts) ^^
      set_refs_size ^^

      compile_add_const tydesc_len  ^^
      set_data_size ^^

      let (set_data_start, get_data_start) = new_local env "data_start" in
      let (set_refs_start, get_refs_start) = new_local env "refs_start" in

      get_data_size ^^ Blob.dyn_alloc_scratch env ^^ set_data_start ^^
      get_refs_size ^^ compile_mul_const Heap.word_size ^^ Blob.dyn_alloc_scratch env ^^ set_refs_start ^^

      (* Write ty desc *)
      get_data_start ^^
      Blob.lit env tydesc ^^ Blob.payload_ptr_unskewed ^^
      compile_unboxed_const tydesc_len ^^
      Heap.memcpy env ^^

      (* Serialize x into the buffer *)
      get_x ^^
      get_data_start ^^ compile_add_const tydesc_len ^^
      get_refs_start ^^
      serialize_go env (Type.seq ts) ^^

      (* Sanity check: Did we fill exactly the buffer *)
      get_refs_start ^^ get_refs_size ^^ compile_mul_const Heap.word_size ^^ G.i (Binary (Wasm.Values.I32 I32Op.Add)) ^^
      G.i (Compare (Wasm.Values.I32 I32Op.Eq)) ^^
      E.else_trap_with env "reference buffer not filled " ^^

      get_data_start ^^ get_data_size ^^ G.i (Binary (Wasm.Values.I32 I32Op.Add)) ^^
      G.i (Compare (Wasm.Values.I32 I32Op.Eq)) ^^
      E.else_trap_with env "data buffer not filled " ^^

      get_refs_size ^^
      compile_unboxed_const 0l ^^
      G.i (Compare (Wasm.Values.I32 I32Op.Eq)) ^^
      E.else_trap_with env "cannot send references on IC System API" ^^

      get_data_start ^^
      get_data_size
    )

  let deserialize_from_blob extended env ts =
    let ts_name = typ_seq_hash ts in
    let name =
      if extended
      then "@deserialize_extended<" ^ ts_name ^ ">"
      else "@deserialize<" ^ ts_name ^ ">" in
    Func.share_code1 env name ("blob", I32Type) (List.map (fun _ -> I32Type) ts) (fun env get_blob ->
      let (set_data_size, get_data_size) = new_local env "data_size" in
      let (set_refs_size, get_refs_size) = new_local env "refs_size" in
      let (set_data_start, get_data_start) = new_local env "data_start" in
      let (set_refs_start, get_refs_start) = new_local env "refs_start" in
      let (set_arg_count, get_arg_count) = new_local env "arg_count" in

      get_blob ^^ Heap.load_field Blob.len_field ^^ set_data_size ^^
      get_blob ^^ Blob.payload_ptr_unskewed ^^ set_data_start ^^

      (* Allocate space for the reference buffer and copy it *)
      compile_unboxed_const 0l ^^ set_refs_size (* none yet *) ^^

      (* Allocate space for out parameters of parse_idl_header *)
      Stack.with_words env "get_typtbl_ptr" 1l (fun get_typtbl_ptr ->
      Stack.with_words env "get_maintyps_ptr" 1l (fun get_maintyps_ptr ->

      (* Set up read buffers *)
      ReadBuf.alloc env (fun get_data_buf -> ReadBuf.alloc env (fun get_ref_buf ->

      ReadBuf.set_ptr get_data_buf get_data_start ^^
      ReadBuf.set_size get_data_buf get_data_size ^^
      ReadBuf.set_ptr get_ref_buf get_refs_start ^^
      ReadBuf.set_size get_ref_buf (get_refs_size ^^ compile_mul_const Heap.word_size) ^^

      (* Go! *)
      Bool.lit extended ^^ get_data_buf ^^ get_typtbl_ptr ^^ get_maintyps_ptr ^^
      E.call_import env "rts" "parse_idl_header" ^^

      (* set up a dedicated read buffer for the list of main types *)
      ReadBuf.alloc env (fun get_main_typs_buf ->
        ReadBuf.set_ptr get_main_typs_buf (get_maintyps_ptr ^^ load_unskewed_ptr) ^^
        ReadBuf.set_end get_main_typs_buf (ReadBuf.get_end get_data_buf) ^^
        ReadBuf.read_leb128 env get_main_typs_buf ^^ set_arg_count ^^

        get_arg_count ^^
        compile_rel_const I32Op.GeU (Int32.of_int (List.length ts)) ^^
        E.else_trap_with env ("IDL error: too few arguments " ^ ts_name) ^^

        G.concat_map (fun t ->
          get_data_buf ^^ get_ref_buf ^^
          get_typtbl_ptr ^^ load_unskewed_ptr ^^
          ReadBuf.read_sleb128 env get_main_typs_buf ^^
          deserialize_go env t
        ) ts ^^

        get_arg_count ^^ compile_eq_const (Int32.of_int (List.length ts)) ^^
        G.if_ []
          begin
            ReadBuf.is_empty env get_data_buf ^^
            E.else_trap_with env ("IDL error: left-over bytes " ^ ts_name) ^^
            ReadBuf.is_empty env get_ref_buf ^^
            E.else_trap_with env ("IDL error: left-over references " ^ ts_name)
          end G.nop
      )))))
    )

  let deserialize env ts =
    Blob.of_size_copy env
      (fun env -> Dfinity.system_call env "ic0" "msg_arg_data_size")
      (fun env -> Dfinity.system_call env "ic0" "msg_arg_data_copy") 0l ^^
    deserialize_from_blob false env ts

(*
Note [mutable stable values]
~~~~~~~~~~~~~~~~~~~~~~~~~~~~

We currently use a Candid derivative to serialize stable values. In addition to
storing sharable data, we can also store mutable data (records with mutable
fields and mutable arrays), and we need to preserve aliasing.

To that end we extend Candid with a type constructor `alias t`.

In the type table, alias t is represented by type code 1. All Candid type constructors
are represented by negative numbers, so this cannot clash with anything and,
conveniently, makes such values illegal Candid.

The values of `alias t` are either

 * i8(0) 0x00000000 0x00000000 M(v)
   for one (typically the first) occurrence of v
   The first 0x00000000 is the “memo field”, the second is the “type hash field”.
   Both are scratch spaces for the benefit of the decoder.

or

 * i8(1) i32(offset) M(v)
   for all other occurrences of v, where offset is the relative position of the
   above occurrences from this reference.

We map Motoko types to this as follows:

  e([var t]) = alias e([t]) = alias vec e(t)
  e({var field : t}) = record { field : alias e(t) }

Why different? Because we need to alias arrays as a whole (we can’t even alias
their fields, as they are manifestly part of the array heap structure), but
aliasing records does not work, as aliased record values may appear at
different types (due to subtyping), and Candid serialization is type-driven.
Luckily records put all mutable fields behind an indirection (ObjInd), so this
works.

The type-driven code in this module treats `Type.Mut` to always refer to an
`ObjInd`; for arrays the mutable case is handled directly.

To detect and preserve aliasing, these steps are taken:

 * In `buffer_size`, when we see a mutable thing (`Array` or `ObjInd`), the
   first time, we mark it by setting the heap tag to `StableSeen`.
   This way, when we see it a second time, we can skip the value in the size
   calculation.
 * In `serialize`, when we see it a first time (tag still `StableSeen`),
   we serialize it (first form above), and remember the absolute position
   in the output buffer, abusing the heap tag here.
   (Invariant: This absolute position is never `StableSeen`)
   Upon a second visit (tag not `StableSeen`), we can thus fetch that absolute
   position and calculate the offset.
 * In `deserialize`, when we come across a `alias t`, we follow the offset (if
   needed) to find the content.

   If the memo field is still `0x00000000`, this is the first time we read
   this, so we deserialize to the Motoko heap, and remember the heap position
   (vanilla pointer) by overriding the memo field.
   We also store the type hash of the type we are serializing at in the type
   hash field.

   If it is not `0x00000000` then we can simply read the pointer from there,
   after checking the type hash field to make sure we are aliasing at the same
   type.

*)

end (* Serialization *)


(* Stabilization (serialization to/from stable memory) *)

module Stabilization = struct

  let stabilize env t =
    let (set_dst, get_dst) = new_local env "dst" in
    let (set_len, get_len) = new_local env "len" in
    Serialization.serialize env [t] ^^
    set_len ^^
    set_dst ^^

    let (set_pages, get_pages) = new_local env "len" in
    get_len ^^
    compile_add_const 4l ^^  (* reserve one word for size *)
    compile_divU_const page_size ^^
    compile_add_const 1l ^^
    set_pages ^^

    (* grow stable memory if needed *)
    let (set_pages_needed, get_pages_needed) = new_local env "pages_needed" in
    get_pages ^^
    E.call_import env "ic0" "stable_size" ^^
    G.i (Binary (Wasm.Values.I32 I32Op.Sub)) ^^
    set_pages_needed ^^

    get_pages_needed ^^
    compile_unboxed_zero ^^
    G.i (Compare (Wasm.Values.I32 I32Op.GtS)) ^^
    G.if_ []
      ( get_pages_needed ^^
        E.call_import env "ic0" "stable_grow" ^^
        (* Check result *)
        compile_unboxed_zero ^^
        G.i (Compare (Wasm.Values.I32 I32Op.LtS)) ^^
        E.then_trap_with env "Cannot grow stable memory."
      ) G.nop
    ^^

    (* write len to initial word of stable memory*)
    Stack.with_words env "get_size_ptr" 1l (fun get_size_ptr ->

      get_size_ptr ^^ get_len ^^ store_unskewed_ptr ^^

      compile_unboxed_const 0l ^^
      get_size_ptr ^^ compile_unboxed_const 4l ^^
      Dfinity.system_call env "ic0" "stable_write") ^^

    (* copy data to following stable memory *)
    compile_unboxed_const 4l ^^
    get_dst ^^
    get_len ^^
    E.call_import env "ic0" "stable_write"


  (* return the initial i32 in stable memory recording the size of the following stable data *)
  let stable_data_size env =
    match E.mode env with
    | Flags.ICMode | Flags.RefMode ->
      (* read size from initial word of (assumed non-empty) stable memory*)
      Stack.with_words env "get_size_ptr" 1l (fun get_size_ptr ->
        get_size_ptr ^^ compile_unboxed_const 0l ^^  compile_unboxed_const 4l ^^
        Dfinity.system_call env "ic0" "stable_read" ^^
        get_size_ptr ^^ load_unskewed_ptr)
    | _ -> assert false

  let destabilize env t =
    Blob.of_size_copy env stable_data_size
      (* copy the stable data from stable memory from offset 4 *)
      (fun env -> Dfinity.system_call env "ic0" "stable_read") 4l ^^
    Serialization.deserialize_from_blob true env [t]

end

module GC = struct

  let register env static_roots =

    let get_static_roots = E.add_fun env "get_static_roots" (Func.of_body env [] [I32Type] (fun env -> 
      compile_unboxed_const static_roots
    )) in

    E.add_export env (nr {
      name = Wasm.Utf8.decode "get_static_roots";
      edesc = nr (FuncExport (nr get_static_roots))
    })

  let store_static_roots env =
    Arr.vanilla_lit env (E.get_static_roots env)

end (* GC *)

module StackRep = struct
  open SR

  (*
     Most expressions have a “preferred”, most optimal, form. Hence,
     compile_exp put them on the stack in that form, and also returns
     the form it chose.

     But the users of compile_exp usually want a specific form as well.
     So they use compile_exp_as, indicating the form they expect.
     compile_exp_as then does the necessary coercions.
   *)

  let of_arity n =
    if n = 1 then Vanilla else UnboxedTuple n

  (* The stack rel of a primitive type, i.e. what the binary operators expect *)
  let of_type t =
    let open Type in
    match normalize t with
    | Prim Bool -> SR.bool
    | Prim (Nat | Int) -> Vanilla
    | Prim (Nat64 | Int64 | Word64) -> UnboxedWord64
    | Prim (Nat32 | Int32 | Word32) -> UnboxedWord32
    | Prim (Nat8 | Nat16 | Int8 | Int16 | Word8 | Word16 | Char) -> Vanilla
    | Prim (Text | Blob | Principal) -> Vanilla
    | Prim Float -> UnboxedFloat64
    | Obj (Actor, _) -> Vanilla
    | Func (Shared _, _, _, _, _) -> Vanilla
    | p -> todo "StackRep.of_type" (Arrange_ir.typ p) Vanilla

  let to_block_type env = function
    | Vanilla -> [I32Type]
    | UnboxedBool -> [I32Type]
    | UnboxedWord64 -> [I64Type]
    | UnboxedWord32 -> [I32Type]
    | UnboxedFloat64 -> [F64Type]
    | UnboxedTuple 0 -> []
    | UnboxedTuple 1 -> [I32Type]
    | UnboxedTuple n ->
      assert false; (* not supported without muti_value *)
    | Const _ -> []
    | Unreachable -> []

  let to_string = function
    | Vanilla -> "Vanilla"
    | UnboxedBool -> "UnboxedBool"
    | UnboxedWord64 -> "UnboxedWord64"
    | UnboxedWord32 -> "UnboxedWord32"
    | UnboxedFloat64 -> "UnboxedFloat64"
    | UnboxedTuple n -> Printf.sprintf "UnboxedTuple %d" n
    | Unreachable -> "Unreachable"
    | Const _ -> "Const"

  let join (sr1 : t) (sr2 : t) = match sr1, sr2 with
    | _, _ when SR.eq sr1 sr2 -> sr1
    | Unreachable, sr2 -> sr2
    | sr1, Unreachable -> sr1
    | UnboxedWord64, UnboxedWord64 -> UnboxedWord64
    | UnboxedTuple n, UnboxedTuple m when n = m -> sr1
    | _, Vanilla -> Vanilla
    | Vanilla, _ -> Vanilla
    | Const _, Const _ -> Vanilla

    | Const _, UnboxedBool -> UnboxedBool
    | UnboxedBool, Const _ -> UnboxedBool
    | Const _, UnboxedWord32 -> UnboxedWord32
    | UnboxedWord32, Const _ -> UnboxedWord32
    | Const _, UnboxedWord64 -> UnboxedWord64
    | UnboxedWord64, Const _ -> UnboxedWord64
    | Const _, UnboxedFloat64 -> UnboxedFloat64
    | UnboxedFloat64, Const _ -> UnboxedFloat64

    | Const _, UnboxedTuple 0 -> UnboxedTuple 0
    | UnboxedTuple 0, Const _-> UnboxedTuple 0
    | _, _ ->
      Printf.eprintf "Invalid stack rep join (%s, %s)\n"
        (to_string sr1) (to_string sr2); sr1

  (* This is used when two blocks join, e.g. in an if. In that
     case, they cannot return multiple values. *)
  let relax =
    if !Flags.multi_value
    then fun sr -> sr
    else function
      | UnboxedTuple n when n > 1 -> Vanilla
      | sr -> sr

  let drop env (sr_in : t) =
    match sr_in with
    | Vanilla | UnboxedBool | UnboxedWord64 | UnboxedWord32 | UnboxedFloat64 -> G.i Drop
    | UnboxedTuple n -> G.table n (fun _ -> G.i Drop)
    | Const _ | Unreachable -> G.nop

  (* Materializes a Const.lit: If necessary, puts
     bytes into static memory, and returns a vanilla value.
  *)
  let materialize_lit env (lit : Const.lit) : int32 =
    match lit with
      | Const.Vanilla n  -> n
      | Const.Bool n     -> Bool.vanilla_lit n
      | Const.BigInt n   -> BigNum.vanilla_lit env n
      | Const.Word32 n   -> BoxedSmallWord.vanilla_lit env n
      | Const.Word64 n   -> BoxedWord64.vanilla_lit env n
      | Const.Float64 f  -> Float.vanilla_lit env f
      | Const.Blob t     -> Blob.vanilla_lit env t

  let rec materialize_const_t env (p, cv) : int32 =
    Lib.Promise.lazy_value p (fun () -> materialize_const_v env cv)

  and materialize_const_v env = function
    | Const.Fun get_fi -> Closure.static_closure env (get_fi ())
    | Const.Message fi -> assert false
    | Const.Obj fs ->
      let fs' = List.map (fun (n, c) -> (n, materialize_const_t env c)) fs in
      Object.vanilla_lit env fs'
    | Const.Unit -> Tuple.unit_vanilla_lit
    | Const.Array cs ->
      let ptrs = List.map (materialize_const_t env) cs in
      Arr.vanilla_lit env ptrs
    | Const.Lit l -> materialize_lit env l

  let adjust env (sr_in : t) sr_out =
    if eq sr_in sr_out
    then G.nop
    else match sr_in, sr_out with
    | Unreachable, Unreachable -> G.nop
    | Unreachable, _ -> G.i Unreachable

    | UnboxedTuple n, Vanilla -> Tuple.from_stack env n
    | Vanilla, UnboxedTuple n -> Tuple.to_stack env n

    | UnboxedBool, Vanilla -> BitTagged.tag_i32
    | Vanilla, UnboxedBool -> BitTagged.untag_i32

    | UnboxedWord64, Vanilla -> BoxedWord64.box env
    | Vanilla, UnboxedWord64 -> BoxedWord64.unbox env

    | UnboxedWord32, Vanilla -> BoxedSmallWord.box env
    | Vanilla, UnboxedWord32 -> BoxedSmallWord.unbox env

    | UnboxedFloat64, Vanilla -> Float.box env
    | Vanilla, UnboxedFloat64 -> Float.unbox env

    | Const c, Vanilla -> compile_unboxed_const (materialize_const_t env c)
    | Const (_, Const.Lit (Const.Bool b)), UnboxedBool -> Bool.lit b
    | Const (_, Const.Lit (Const.Word32 n)), UnboxedWord32 -> compile_unboxed_const n
    | Const (_, Const.Lit (Const.Word64 n)), UnboxedWord64 -> compile_const_64 n
    | Const (_, Const.Lit (Const.Float64 f)), UnboxedFloat64 -> Float.compile_unboxed_const f
    | Const c, UnboxedTuple 0 -> G.nop
    | Const (_, Const.Array cs), UnboxedTuple n ->
      assert (n = List.length cs);
      G.concat_map (fun c -> compile_unboxed_const (materialize_const_t env c)) cs
    | _, _ ->
      Printf.eprintf "Unknown stack_rep conversion %s -> %s\n"
        (to_string sr_in) (to_string sr_out);
      G.nop

end (* StackRep *)

module VarEnv = struct

  (* A type to record where Motoko names are stored. *)
  type varloc =
    (* A Wasm Local of the current function, directly containing the value
       (note that most values are pointers, but not all)
       Used for immutable and mutable, non-captured data *)
    | Local of int32
    (* A Wasm Local of the current function, that points to memory location,
       which is a MutBox.  Used for mutable captured data *)
    | HeapInd of int32
    (* A static mutable memory location (static address of a MutBox object) *)
    (* TODO: Do we need static immutable? *)
    | HeapStatic of int32
    (* Not materialized (yet), statically known constant, static location on demand *)
    | Const of Const.t
    (* public method *)
    | PublicMethod of int32 * string

  let is_non_local : varloc -> bool = function
    | Local _
    | HeapInd _ -> false
    | HeapStatic _
    | PublicMethod _
    | Const _ -> true

  type lvl = TopLvl | NotTopLvl

  (*
  The source variable environment:
   - Whether we are on the top level
   - In-scope variables
   - scope jump labels
  *)


  module NameEnv = Env.Make(String)
  type t = {
    lvl : lvl;
    vars : (varloc * Type.typ * Source.region) NameEnv.t; (* variables ↦ their location and metadata *)
    labels : G.depth NameEnv.t; (* jump label ↦ their depth *)
  }

  let empty_ae = {
    lvl = TopLvl;
    vars = NameEnv.empty;
    labels = NameEnv.empty;
  }

  (* Creating a local environment, resetting the local fields,
     and removing bindings for local variables (unless they are at global locations)
  *)

  let mk_fun_ae ae = { ae with
    lvl = NotTopLvl;
    vars = NameEnv.filter (fun v (l, _, _) ->
      let non_local = is_non_local l in
      (* For debugging, enable this:
      (if not non_local then Printf.eprintf "VarEnv.mk_fun_ae: Removing %s\n" v);
      *)
      non_local
    ) ae.vars;
  }

  let lookup_var' ae var =
    match NameEnv.find_opt var ae.vars with
      | Some _ as found -> found
      | None   -> Printf.eprintf "Could not find %s\n" var; None

  let lookup_var ae var = Option.map (fun (l, _, _) -> l) (lookup_var' ae var)

  let needs_capture ae var = match lookup_var ae var with
    | Some l -> not (is_non_local l)
    | None -> assert false

<<<<<<< HEAD
  let add_binding name ty at b bs = NameEnv.add name (b, ty, at) bs

  let _add_metadata name ty srcloc = NameEnv.update name (function Some (b, _, _) -> Some (b, ty, srcloc) | v -> v)

  let reuse_local_with_offset (ae : t) name ty at i off =
      { ae with vars = add_binding name ty at (HeapInd (i, off)) ae.vars }

  let add_local_with_offset env (ae : t) name ty at off =
      let i = E.add_anon_local env I32Type in
      E.add_local_name env i name;
      (reuse_local_with_offset ae name ty at i off, i)
=======
  let add_local_with_heap_ind env (ae : t) name =
      let i = E.add_anon_local env I32Type in
      E.add_local_name env i name;
      ({ ae with vars = NameEnv.add name (HeapInd i) ae.vars }, i)
>>>>>>> a4aeb7ce

  let add_local_heap_static (ae : t) name ty at ptr =
      { ae with vars = add_binding name ty at (HeapStatic ptr) ae.vars }

  let add_local_public_method (ae : t) name ty at (fi, exported_name) =
      { ae with vars = add_binding name ty at (PublicMethod (fi, exported_name) : varloc) ae.vars }

  let add_local_const (ae : t) name ty at cv =
      { ae with vars = add_binding name ty at (Const cv : varloc) ae.vars }

  let add_local_local env (ae : t) name ty srcloc i =
      { ae with vars = add_binding name ty srcloc (Local i) ae.vars }

  let add_direct_local env (ae : t) name ty srcloc =
      let i = E.add_anon_local env I32Type in
      E.add_local_name env i name;
      (add_local_local env ae name ty srcloc i, i)

  (* Adds the names to the environment and returns a list of setters *)
(*<<<<<<< HEAD
  let rec add_argument_locals env (ae : t) at = function
    | [] -> ae, []
    | (name, ty) :: rest ->
      let i = E.add_anon_local env I32Type in
      E.add_local_name env i name;
      let ae' = { ae with vars = add_binding name ty at (Local i) ae.vars } in
      let (ae_final, setters) = add_argument_locals env ae' at rest
      in (ae_final, G.i (LocalSet (nr i)) :: setters)
=======*)
  let rec add_arguments env (ae : t) at as_local = function
    | [] -> ae, []
    | (name, ty) :: names_tys ->
      if as_local name then
        let i = E.add_anon_local env I32Type in
        E.add_local_name env i name;
        (*let ae' = { ae with vars = NameEnv.add name (Local i) ae.vars } in*)
        let ae' = { ae with vars = add_binding name ty at (Local i) ae.vars } in
        let ae_final, setters = add_arguments env ae' at as_local names_tys
        in ae_final, G.i (LocalSet (nr i)) :: setters
      else (* needs to go to static memory *)
        let ptr = MutBox.static env in
        let ae' = add_local_heap_static ae name ty at ptr in
        add_arguments env ae' at as_local names_tys (* FIXME: setters? *)

  let add_argument_locals env (ae : t) at =
    add_arguments env ae at (fun _ -> true)

  let add_label (ae : t) name (d : G.depth) =
      { ae with labels = NameEnv.add name d ae.labels }

  let get_label_depth (ae : t) name : G.depth  =
    match NameEnv.find_opt name ae.labels with
      | Some d -> d
      | None   -> raise (CodegenError (Printf.sprintf "Could not find %s\n" name))

end (* VarEnv *)

(* type for wrapping code with context, context is establishment
   of (pattern) binding, argument is the code using the binding,
   result is e.g. the code for `case p e`. *)
type scope_wrap = G.t -> G.t

let unmodified : scope_wrap = fun code -> code

module Var = struct
  (* This module is all about looking up Motoko variables in the environment,
     and dealing with mutable variables *)

  open VarEnv

  (* Stores the payload (which is found on the stack) *)
  let set_val env ae var = match VarEnv.lookup_var ae var with
    | Some (Local i) ->
      G.i (LocalSet (nr i))
    | Some (HeapInd i) ->
      let (set_new_val, get_new_val) = new_local env "new_val" in
      set_new_val ^^
      G.i (LocalGet (nr i)) ^^
      get_new_val ^^
      Heap.store_field MutBox.field
    | Some (HeapStatic ptr) ->
      let (set_new_val, get_new_val) = new_local env "new_val" in
      set_new_val ^^
      compile_unboxed_const ptr ^^
      get_new_val ^^
      Heap.store_field MutBox.field
    | Some (Const _) -> fatal "set_val: %s is const" var
    | Some (PublicMethod _) -> fatal "set_val: %s is PublicMethod" var
    | None   -> fatal "set_val: %s missing" var

  (* Returns the payload (optimized representation) *)
  let get_val (env : E.t) (ae : VarEnv.t) var = match VarEnv.lookup_var ae var with
    | Some (Local i) ->
      SR.Vanilla, G.i (LocalGet (nr i))
    | Some (HeapInd i) ->
      SR.Vanilla, G.i (LocalGet (nr i)) ^^ Heap.load_field MutBox.field
    | Some (HeapStatic i) ->
      SR.Vanilla, compile_unboxed_const i ^^ Heap.load_field MutBox.field
    | Some (Const c) ->
      SR.Const c, G.nop
    | Some (PublicMethod (_, name)) ->
      SR.Vanilla,
      Dfinity.get_self_reference env ^^
      Dfinity.actor_public_field env name
    | None -> assert false

  (* Returns the payload (vanilla representation) *)
  let get_val_vanilla (env : E.t) (ae : VarEnv.t) var =
    let sr, code = get_val env ae var in
    code ^^ StackRep.adjust env sr SR.Vanilla

  (* Returns the value to put in the closure,
     and code to restore it, including adding to the environment
  *)
  let capture old_env ae0 var : G.t * (E.t -> VarEnv.t -> VarEnv.t * scope_wrap) =
    match VarEnv.lookup_var' ae0 var with
    | Some (Local i, ty, at) ->
      ( G.i (LocalGet (nr i))
      , fun new_env ae1 ->
        let ae2, j = VarEnv.add_direct_local new_env ae1 var ty at in
        let restore_code = G.i (LocalSet (nr j)) in
        let dw = G.dw_tag_no_children (Die.Variable (* FIXME: Constant? *) (var, at.left, ty, Int32.to_int j))
        in ae2, fun body -> restore_code ^^ dw ^^ body
      )
<<<<<<< HEAD
    | Some (HeapInd (i, off), ty, at) ->
      ( G.i (LocalGet (nr i))
      , fun new_env ae1 ->
        let ae2, j = VarEnv.add_local_with_offset new_env ae1 var ty at off in
        let dw = G.dw_tag_no_children (Die.Variable(* FIXME: Indirect *) (var, at.left, ty, Int32.to_int j)) in
=======
    | Some (HeapInd i) ->
      ( G.i (LocalGet (nr i))
      , fun new_env ae1 ->
        let ae2, j = VarEnv.add_local_with_heap_ind new_env ae1 var in
>>>>>>> a4aeb7ce
        let restore_code = G.i (LocalSet (nr j))
        in ae2, fun body -> restore_code ^^ dw ^^ body
      )
    | _ -> assert false

  (* This is used when putting a mutable field into an object.
     In the IR, mutable fields of objects can alias pre-allocated
     MutBox objects, to allow the async/await. So if we already have
     this variable in a MutBox, then use that, else create a new one.
  *)
  let get_aliased_box env ae var = match VarEnv.lookup_var ae var with
    | Some (HeapInd i) -> G.i (LocalGet (nr i))
    | Some (HeapStatic _) -> assert false (* we never do this on the toplevel *)
    | _  -> Tagged.obj env Tagged.ObjInd [ get_val_vanilla env ae var ]

end (* Var *)

(* Calling well-known prelude functions *)
module Prelude = struct
  let call_prelude_function env ae var =
    match Var.get_val env ae var with
    | (SR.Const(_, Const.Fun mk_fi), code) ->
      code ^^
        compile_unboxed_zero ^^ (* A dummy closure *)
          G.i (Call (nr (mk_fi ())))
    | _ -> assert false

  let add_funds env ae = call_prelude_function env ae "@add_funds"
  let reset_funds env ae = call_prelude_function env ae "@reset_funds"
  let reset_refund env ae = call_prelude_function env ae "@reset_refund"
end

(* This comes late because it also deals with messages *)
module FuncDec = struct
  let bind_args env ae0 first_arg :
        (VarEnv.NameEnv.key, Type.typ) annotated_phrase list -> VarEnv.t * G.t =
    let rec go ix ae dw = function
    | [] -> ae, dw
    | {it; at; note}::args ->
      let ae' = VarEnv.add_local_local env ae it note at (Int32.of_int ix) in
      let dw' = G.dw_tag_no_children (Die.Formal_parameter (it, at.left, note, ix)) in
      go (ix + 1) ae' (dw ^^ dw') args in
    go first_arg ae0 G.nop

  (* Create a WebAssembly func from a pattern (for the argument) and the body.
   Parameter `captured` should contain the, well, captured local variables that
   the function will find in the closure. *)
  let compile_local_function outer_env outer_ae restore_env name args mk_body ret_tys at =
    let arg_names = List.map (fun a -> a.it, I32Type) args in
    let return_arity = List.length ret_tys in
    let retty = Lib.List.make return_arity I32Type in
    let ae0 = VarEnv.mk_fun_ae outer_ae in
    Func.of_body outer_env (["clos", I32Type] @ arg_names) retty (fun env -> G.with_region at (
      let get_closure = G.i (LocalGet (nr 0l)) in

      let ae1, closure_codeW = restore_env env ae0 get_closure in

      (* Add nested DWARF *)
      (* prereq has side effects (i.e. creating DW types) that must happen before generating
         DWARF for the formal parameters, so we need to do this in a `let`
         Note: this will be refactored to not work via instruction stream TODO *)
      let prereq_types =
        G.(concat_map (fun arg -> dw_tag_no_children (Die.Type arg.note)) args ^^
           concat_map (fun ty -> dw_tag_no_children (Die.Type ty)) ret_tys) in

      (* Add arguments to the environment (shifted by 1) *)
      let ae2, dw_args = bind_args env ae1 1 args in
      prereq_types ^^
      G.dw_tag (Die.Subprogram (name, ret_tys, at.left))
        (dw_args ^^
         closure_codeW (mk_body env ae2))
    ))

  let message_start env sort = match sort with
      | Type.Shared Type.Write ->
        Lifecycle.trans env Lifecycle.InUpdate
      | Type.Shared Type.Query ->
        Lifecycle.trans env Lifecycle.InQuery
      | _ -> assert false

  let message_cleanup env sort = match sort with
      | Type.Shared Type.Write ->
        E.call_import env "rts" "collect" ^^
        Lifecycle.trans env Lifecycle.Idle
      | Type.Shared Type.Query ->
        Lifecycle.trans env Lifecycle.PostQuery
      | _ -> assert false

  let compile_const_message outer_env outer_ae sort control name args mk_body ret_tys at : E.func_with_names =
    let ae0 = VarEnv.mk_fun_ae outer_ae in
    Func.of_body outer_env [] [] (fun env -> G.with_region at (
      message_start env sort ^^
      (* funds *)
      Prelude.reset_funds env outer_ae ^^
      Prelude.reset_refund env outer_ae ^^
      (* reply early for a oneway *)
      (if control = Type.Returns
       then
         Tuple.compile_unit ^^
         Serialization.serialize env [] ^^
         Dfinity.reply_with_data env
       else G.nop) ^^
      (* Deserialize argument and add params to the environment *)
      let arg_names_tys = List.map (fun a -> a.it, a.note) args in
      let ae1, setters = VarEnv.add_argument_locals env ae0 at arg_names_tys in
      Serialization.deserialize env (List.map snd arg_names_tys) ^^
      G.concat (List.rev setters) ^^
(*=======
      let arg_names = List.map (fun a -> a.it) args in
      let arg_tys = List.map (fun a -> a.note) args in
      let ae1 = VarEnv.add_argument_locals env ae0 arg_names in
      Serialization.deserialize env arg_tys ^^
      G.concat_map (Var.set_val env ae1) (List.rev arg_names) ^^
>>>>>>> origin/master*)
      mk_body env ae1 ^^
      message_cleanup env sort
    ))

  (* Compile a closed function declaration (captures no local variables) *)
  let closed pre_env sort control name args mk_body ret_tys at =
    if Type.is_shared_sort sort
    then begin
      let (fi, fill) = E.reserve_fun pre_env name in
      ( Const.t_of_v (Const.Message fi), fun env ae ->
        fill (compile_const_message env ae sort control name args mk_body ret_tys at)
      )
    end else begin
      assert (control = Type.Returns);
      let lf = E.make_lazy_function pre_env name in
      ( Const.t_of_v (Const.Fun (fun () -> Lib.AllocOnUse.use lf)), fun env ae ->
        let restore_no_env _env ae _ = ae, unmodified in
        Lib.AllocOnUse.def lf (lazy (compile_local_function env ae restore_no_env name args mk_body ret_tys at))
      )
    end

  (* Compile a closure declaration (captures local variables) *)
  let closure env ae sort control name captured args mk_body ret_tys at =
      let is_local = sort = Type.Local in

      let set_clos, get_clos = new_local env (name ^ "_clos") in

      let len = Wasm.I32.of_int_u (List.length captured) in
      let store_env, restore_env =
        let rec go i = function
          | [] -> (G.nop, fun _env ae1 _ -> ae1, unmodified)
          | (v::vs) ->
              let store_rest, restore_rest = go (i + 1) vs in
              let store_this, restore_this = Var.capture env ae v in
              let store_env =
                get_clos ^^
                store_this ^^
                Closure.store_data (Wasm.I32.of_int_u i) ^^
                store_rest in
              let restore_env env ae1 get_env =
                let ae2, codeW = restore_this env ae1 in
                let ae3, code_restW = restore_rest env ae2 get_env in
                (ae3,
                 fun body ->
                 get_env ^^
                 Closure.load_data (Wasm.I32.of_int_u i) ^^
                 G.dw_tag
                   (Die.LexicalBlock at.left)
                   (codeW (code_restW body))
                )
              in store_env, restore_env in
        go 0 captured in

      let f =
        if is_local
        then compile_local_function env ae restore_env name args mk_body ret_tys at
        else assert false (* no first class shared functions yet *) in

      let fi = E.add_fun env name f in

      let code =
        (* Allocate a heap object for the closure *)
        Heap.alloc env (Int32.add Closure.header_size len) ^^
        set_clos ^^

        (* Store the tag *)
        get_clos ^^
        Tagged.(store Closure) ^^

        (* Store the function pointer number: *)
        get_clos ^^
        compile_unboxed_const (E.add_fun_ptr env fi) ^^
        Heap.store_field Closure.funptr_field ^^

        (* Store the length *)
        get_clos ^^
        compile_unboxed_const len ^^
        Heap.store_field Closure.len_field ^^

        (* Store all captured values *)
        store_env
      in

      if is_local
      then
        SR.Vanilla,
        code ^^
        get_clos
      else assert false (* no first class shared functions *)

  let lit env ae name sort control free_vars args mk_body ret_tys at =
    let captured = List.filter (VarEnv.needs_capture ae) free_vars in

    if ae.VarEnv.lvl = VarEnv.TopLvl then assert (captured = []);

    if captured = []
    then
      let (ct, fill) = closed env sort control name args mk_body ret_tys at in
      fill env ae;
      (SR.Const ct, G.nop)
    else closure env ae sort control name captured args mk_body ret_tys at

  (* Returns the index of a saved closure *)
  let async_body env ae ts free_vars mk_body at =
    (* We compile this as a local, returning function, so set return type to [] *)
    let sr, code = lit env ae "anon_async" Type.Local Type.Returns free_vars [] mk_body [] at in
    code ^^
    StackRep.adjust env sr SR.Vanilla ^^
    ClosureTable.remember env

  (* Takes the reply and reject callbacks, tuples them up,
     add them to the closure table, and returns the two callbacks expected by
     call_simple.

     The tupling is necessary because we want to free _both_ closures when
     one is called.

     The reply callback function exists once per type (it has to do
     serialization); the reject callback function is unique.
  *)

  let closures_to_reply_reject_callbacks env ts =
    let reply_name = "@callback<" ^ Typ_hash.typ_hash (Type.Tup ts) ^ ">" in
    Func.define_built_in env reply_name ["env", I32Type] [] (fun env ->
        message_start env (Type.Shared Type.Write) ^^
        (* Look up closure *)
        let (set_closure, get_closure) = new_local env "closure" in
        G.i (LocalGet (nr 0l)) ^^
        ClosureTable.recall env ^^
        Arr.load_field 0l ^^ (* get the reply closure *)
        set_closure ^^
        get_closure ^^

        (* Deserialize arguments  *)
        Serialization.deserialize env ts ^^

        get_closure ^^
        Closure.call_closure env (List.length ts) 0 ^^

        message_cleanup env (Type.Shared Type.Write)
      );

    let reject_name = "@reject_callback" in
    Func.define_built_in env reject_name ["env", I32Type] [] (fun env ->
        message_start env (Type.Shared Type.Write) ^^
        (* Look up closure *)
        let (set_closure, get_closure) = new_local env "closure" in
        G.i (LocalGet (nr 0l)) ^^
        ClosureTable.recall env ^^
        Arr.load_field 1l ^^ (* get the reject closure *)
        set_closure ^^
        get_closure ^^

        (* Synthesize value of type `Text`, the error message
           (The error code is fetched via a prim)
        *)
        Dfinity.error_value env ^^

        get_closure ^^
        Closure.call_closure env 1 0 ^^

        message_cleanup env (Type.Shared Type.Write)
      );

    (* The upper half of this function must not depend on the get_k and get_r
       parameters, so hide them from above (cute trick) *)
    fun get_k get_r ->
      let (set_cb_index, get_cb_index) = new_local env "cb_index" in
      (* store the tuple away *)
      Arr.lit env [get_k; get_r] ^^
      ClosureTable.remember env ^^
      set_cb_index ^^

      (* return arguments for the ic.call *)
      compile_unboxed_const (E.add_fun_ptr env (E.built_in env reply_name)) ^^
      get_cb_index ^^
      compile_unboxed_const (E.add_fun_ptr env (E.built_in env reject_name)) ^^
      get_cb_index

  let ignoring_callback env =
    let name = "@ignore_callback" in
    Func.define_built_in env name ["env", I32Type] [] (fun env -> G.nop);
    compile_unboxed_const (E.add_fun_ptr env (E.built_in env name))

  let ic_call env ts1 ts2 get_meth_pair get_arg get_k get_r add_funds =
    match E.mode env with
    | Flags.ICMode
    | Flags.RefMode ->
      (* The callee *)
      get_meth_pair ^^ Arr.load_field 0l ^^ Blob.as_ptr_len env ^^
      (* The method name *)
      get_meth_pair ^^ Arr.load_field 1l ^^ Blob.as_ptr_len env ^^
      (* The reply and reject callback *)
      closures_to_reply_reject_callbacks env ts2 get_k get_r ^^
      (* the data *)
      Dfinity.system_call env "ic0" "call_new" ^^
      get_arg ^^ Serialization.serialize env ts1 ^^
      Dfinity.system_call env "ic0" "call_data_append" ^^
      (* the funds *)
      add_funds ^^
      (* done! *)
      Dfinity.system_call env "ic0" "call_perform" ^^
      (* Check error code *)
      G.i (Test (Wasm.Values.I32 I32Op.Eqz)) ^^
      E.else_trap_with env "could not perform call"
    | _ ->
      E.trap_with env (Printf.sprintf "cannot perform remote call when running locally")

  let ic_call_one_shot env ts get_meth_pair get_arg add_funds =
    match E.mode env with
    | Flags.ICMode
    | Flags.RefMode ->
      (* The callee *)
      get_meth_pair ^^ Arr.load_field 0l ^^ Blob.as_ptr_len env ^^
      (* The method name *)
      get_meth_pair ^^ Arr.load_field 1l ^^ Blob.as_ptr_len env ^^
      (* The reply callback *)
      ignoring_callback env ^^
      compile_unboxed_zero ^^
      (* The reject callback *)
      ignoring_callback env ^^
      compile_unboxed_zero ^^
      Dfinity.system_call env "ic0" "call_new" ^^
      (* the data *)
      get_arg ^^ Serialization.serialize env ts ^^
      Dfinity.system_call env "ic0" "call_data_append" ^^
      (* the funds *)
      add_funds ^^
      Dfinity.system_call env "ic0" "call_perform" ^^
      (* This is a one-shot function: Ignore error code *)
      G.i Drop
    | _ -> assert false

  let equate_msgref env =
    let (set_meth_pair1, get_meth_pair1) = new_local env "meth_pair1" in
    let (set_meth_pair2, get_meth_pair2) = new_local env "meth_pair2" in
    set_meth_pair2 ^^ set_meth_pair1 ^^
    get_meth_pair1 ^^ Arr.load_field 0l ^^
    get_meth_pair2 ^^ Arr.load_field 0l ^^
    Blob.compare env Operator.EqOp ^^
    G.if_ [I32Type]
    begin
      get_meth_pair1 ^^ Arr.load_field 1l ^^
      get_meth_pair2 ^^ Arr.load_field 1l ^^
      Blob.compare env Operator.EqOp
    end
    begin
      Bool.lit false
    end

  let export_async_method env =
    let name = Dfinity.async_method_name in
    begin match E.mode env with
    | Flags.ICMode | Flags.RefMode ->
      Func.define_built_in env name [] [] (fun env ->
        let (set_closure, get_closure) = new_local env "closure" in

        message_start env (Type.Shared Type.Write) ^^

        (* Check that we are calling this *)
        Dfinity.assert_caller_self env ^^

        (* Deserialize and look up closure argument *)
        Serialization.deserialize env Type.[Prim Word32] ^^
        BoxedSmallWord.unbox env ^^
        ClosureTable.recall env ^^
        set_closure ^^ get_closure ^^ get_closure ^^
        Closure.call_closure env 0 0 ^^
        message_cleanup env (Type.Shared Type.Write)
      );

      let fi = E.built_in env name in
      E.add_export env (nr {
        name = Wasm.Utf8.decode ("canister_update " ^ name);
        edesc = nr (FuncExport (nr fi))
      })
    | _ -> ()
    end

end (* FuncDec *)


module PatCode = struct
  (* Pattern failure code on demand.

  Patterns in general can fail, so we want a block around them with a
  jump-label for the fail case. But many patterns cannot fail, in particular
  function arguments that are simple variables. In these cases, we do not want
  to create the block and the (unused) jump label. So we first generate the
  code, either as plain code (CannotFail) or as code with hole for code to fun
  in case of failure (CanFail).
  *)

  type patternCode =
    | CannotFail of G.t
    | CanFail of (G.t -> G.t)

  let (^^^) : patternCode -> patternCode -> patternCode = function
    | CannotFail is1 ->
      begin function
      | CannotFail is2 -> CannotFail (is1 ^^ is2)
      | CanFail is2 -> CanFail (fun k -> is1 ^^ is2 k)
      end
    | CanFail is1 ->
      begin function
      | CannotFail is2 -> CanFail (fun k ->  is1 k ^^ is2)
      | CanFail is2 -> CanFail (fun k -> is1 k ^^ is2 k)
      end

  let with_fail (fail_code : G.t) : patternCode -> G.t = function
    | CannotFail is -> is
    | CanFail is -> is fail_code

  let orElse : patternCode -> patternCode -> patternCode = function
    | CannotFail is1 -> fun _ -> CannotFail is1
    | CanFail is1 -> function
      | CanFail is2 -> CanFail (fun fail_code ->
          let inner_fail = G.new_depth_label () in
          let inner_fail_code = Bool.lit false ^^ G.branch_to_ inner_fail in
          G.labeled_block_ [I32Type] inner_fail (is1 inner_fail_code ^^ Bool.lit true) ^^
          G.if_ [] G.nop (is2 fail_code)
        )
      | CannotFail is2 -> CannotFail (
          let inner_fail = G.new_depth_label () in
          let inner_fail_code = Bool.lit false ^^ G.branch_to_ inner_fail in
          G.labeled_block_ [I32Type] inner_fail (is1 inner_fail_code ^^ Bool.lit true) ^^
          G.if_ [] G.nop is2
        )

  let orTrap env = with_fail (E.trap_with env "pattern failed")

  let with_region at = function
    | CannotFail is -> CannotFail (G.with_region at is)
    | CanFail is -> CanFail (fun k -> G.with_region at (is k))

end (* PatCode *)
open PatCode

(* All the code above is independent of the IR *)
open Ir

module AllocHow = struct
  (*
  When compiling a (recursive) block, we need to do a dependency analysis, to
  find out how the things are allocated. The options are:
  - const:  completely known, constant, not stored anywhere (think static function)
            (no need to mention in a closure)
  - local:  only needed locally, stored in a Wasm local, immutable
            (can be copied into a closure by value)
  - local mutable: only needed locally, stored in a Wasm local, mutable
            (cannot be copied into a closure)
  - heap allocated: stored on the dynamic heap, address in Wasm local
            (can be copied into a closure by reference)
  - static heap: stored on the static heap, address known statically
            (no need to mention in a closure)

  The goal is to avoid dynamic allocation where possible (and use locals), and
  to avoid turning function references into closures.

  The rules are:
  - functions are const, unless they capture something that is not a const
    function or a static heap allocation.
    in particular, top-level functions are always const
  - everything that is captured on the top-level needs to be statically
    heap-allocated
  - everything that is captured before it is defined, or is captured and mutable
    needs to be dynamically heap-allocated
  - the rest can be local
  *)

  module M = Freevars.M
  module S = Freevars.S

  (*
  We represent this as a lattice as follows:
  *)
  type how = Const | LocalImmut | LocalMut | StoreHeap | StoreStatic
  type allocHow = how M.t

  let disjoint_union : allocHow -> allocHow -> allocHow =
    M.union (fun v _ _ -> fatal "AllocHow.disjoint_union: %s" v)

  let join : allocHow -> allocHow -> allocHow =
    M.union (fun _ x y -> Some (match x, y with
      | StoreStatic, StoreHeap | StoreHeap, StoreStatic
      ->  fatal "AllocHow.join: cannot join StoreStatic and StoreHeap"

      | _, StoreHeap   | StoreHeap,   _ -> StoreHeap
      | _, StoreStatic | StoreStatic, _ -> StoreStatic
      | _, LocalMut    | LocalMut,    _ -> LocalMut
      | _, LocalImmut  | LocalImmut,  _ -> LocalImmut

      | Const, Const -> Const
    ))
  let joins = List.fold_left join M.empty

  let map_of_set = Freevars.map_of_set
  let set_of_map = Freevars.set_of_map

  (* Various filters used in the set operations below *)
  let is_local_mut _ = function
    | LocalMut -> true
    | _ -> false

  let is_local _ = function
    | LocalImmut -> true
    | LocalMut -> true
    | _ -> false

  let how_captured lvl how seen captured =
    (* What to do so that we can capture something?
       * For local blocks, put on the dynamic heap:
         - mutable things
         - not yet defined things
       * For top-level blocks, put on the static heap:
         - everything that is non-static (i.e. still in locals)
    *)
    match lvl with
    | VarEnv.NotTopLvl ->
      map_of_set StoreHeap (S.union
        (S.inter (set_of_map (M.filter is_local_mut how)) captured)
        (S.inter (set_of_map (M.filter is_local how)) (S.diff captured seen))
      )
    | VarEnv.TopLvl ->
      map_of_set StoreStatic
        (S.inter (set_of_map (M.filter is_local how)) captured)

  let dec lvl how_outer (seen, how0) dec =
    let how_all = disjoint_union how_outer how0 in

    let (f,d) = Freevars.dec dec in
    let captured = S.inter (set_of_map how0) (Freevars.captured_vars f) in

    (* Which allocation is required for the things defined here? *)
    let how1 = match dec.it with
      (* Mutable variables are, well, mutable *)
      | VarD _ ->
      M.map (fun _t -> LocalMut) d

      (* Constant expressions (trusting static_vals.ml) *)
      | LetD (_, e) when e.note.Note.const ->
      M.map (fun _t -> (Const : how)) d

      (* Everything else needs at least a local *)
      | _ ->
      M.map (fun _t -> LocalImmut) d in

    (* Which allocation does this require for its captured things? *)
    let how2 = how_captured lvl how_all seen captured in

    let how = joins [how0; how1; how2] in
    let seen' = S.union seen (set_of_map d)
    in (seen', how)

  (* find the allocHow for the variables currently in scope *)
  (* we assume things are mutable, as we do not know better here *)
  let how_of_ae ae : allocHow = M.map (fun (l, _, _) ->
    match l with
    | VarEnv.Const _ -> (Const : how)
    | VarEnv.HeapStatic _ -> StoreStatic
    | VarEnv.HeapInd _ -> StoreHeap
    | VarEnv.Local _ -> LocalMut (* conservatively assume immutable *)
    | VarEnv.PublicMethod _ -> LocalMut
    ) ae.VarEnv.vars

  let decs (ae : VarEnv.t) decs captured_in_body : allocHow =
    let lvl = ae.VarEnv.lvl in
    let how_outer = how_of_ae ae in
    let defined_here = snd (Freevars.decs decs) in (* TODO: implement gather_decs more directly *)
    let how_outer = Freevars.diff how_outer defined_here in (* shadowing *)
    let how0 = M.map (fun _t -> (Const : how)) defined_here in
    let captured = S.inter (set_of_map defined_here) captured_in_body in
    let rec go how =
      let seen, how1 = List.fold_left (dec lvl how_outer) (S.empty, how) decs in
      assert (S.equal seen (set_of_map defined_here));
      let how2 = how_captured lvl how1 seen captured in
      let how' = join how1 how2 in
      if M.equal (=) how how' then how' else go how' in
    go how0

  (* Functions to extend the environment (and possibly allocate memory)
     based on how we want to store them. *)
  let add_local env ae how name typ at : VarEnv.t * G.t * G.t =
    match M.find name how with
    | (Const : how) -> G.(ae, nop, nop)
    | LocalImmut | LocalMut ->
      let ae1, ix = VarEnv.add_direct_local env ae name typ at in
      G.(ae1, nop,
         dw_tag_no_children (Die.Variable(*FIXME: Constant?*) (name, at.left, typ, Int32.to_int ix)))
    | StoreHeap ->
<<<<<<< HEAD
      let ae1, ix = VarEnv.add_local_with_offset env ae name typ at 1l in
      let alloc_code =
        Tagged.obj env Tagged.MutBox [ compile_unboxed_zero ] ^^
        G.i (LocalSet (nr ix)) in
      (ae1, alloc_code, G.dw_tag_no_children (Die.Variable(*FIXME: Indirect?*) (name, at.left, typ, Int32.to_int ix)))
    | StoreStatic ->
      let tag = bytes_of_int32 (Tagged.int_of_tag Tagged.MutBox) in
      let zero = bytes_of_int32 0l in
      let ptr = E.add_mutable_static_bytes env (tag ^ zero) in
      E.add_static_root env ptr;
      let ae1 = VarEnv.add_local_heap_static ae name typ at ptr in
      G.(ae1, nop, G.dw_tag_no_children (Die.Variable(*FIXME: ByPtr?*) (name, at.left, typ, Int32.to_int ptr)))
(*=======
      let (ae1, i) = VarEnv.add_local_with_offset env ae name 1l in
=======
      let (ae1, i) = VarEnv.add_local_with_heap_ind env ae name in
>>>>>>> a4aeb7ce
      let alloc_code = MutBox.alloc env ^^ G.i (LocalSet (nr i)) in
      (ae1, alloc_code)
    | StoreStatic ->
      let ptr = MutBox.static env in
      let ae1 = VarEnv.add_local_heap_static ae name ptr in
      (ae1, G.nop)
>>>>>>> origin/master*)

end (* AllocHow *)

(* The actual compiler code that looks at the AST *)

let nat64_to_int64 n =
  let open Big_int in
  let twoRaised63 = power_int_positive_int 2 63 in
  let q, r = quomod_big_int (Value.Nat64.to_big_int n) twoRaised63 in
  if sign_big_int q = 0 then r else sub_big_int r twoRaised63

let const_lit_of_lit : Ir.lit -> Const.lit = function
  | BoolLit b     -> Const.Bool b
  | IntLit n
  | NatLit n      -> Const.BigInt n
  | Word8Lit n    -> Const.Vanilla (Value.Word8.to_bits n) (* already Msb-aligned *)
  | Word16Lit n   -> Const.Vanilla (Value.Word16.to_bits n)
  | Word32Lit n   -> Const.Word32 n
  | Word64Lit n   -> Const.Word64 n
  | Int8Lit n     -> Const.Vanilla (TaggedSmallWord.vanilla_lit Type.Int8 (Value.Int_8.to_int n))
  | Nat8Lit n     -> Const.Vanilla (TaggedSmallWord.vanilla_lit Type.Nat8 (Value.Nat8.to_int n))
  | Int16Lit n    -> Const.Vanilla (TaggedSmallWord.vanilla_lit Type.Int16 (Value.Int_16.to_int n))
  | Nat16Lit n    -> Const.Vanilla (TaggedSmallWord.vanilla_lit Type.Nat16 (Value.Nat16.to_int n))
  | Int32Lit n    -> Const.Word32 (Int32.of_int (Value.Int_32.to_int n))
  | Nat32Lit n    -> Const.Word32 (Int32.of_int (Value.Nat32.to_int n))
  | Int64Lit n    -> Const.Word64 (Big_int.int64_of_big_int (Value.Int_64.to_big_int n))
  | Nat64Lit n    -> Const.Word64 (Big_int.int64_of_big_int (nat64_to_int64 n))
  | CharLit c     -> Const.Vanilla Int32.(shift_left (of_int c) 8)
  | NullLit       -> Const.Vanilla Opt.null_vanilla_lit
  | TextLit t
  | BlobLit t     -> Const.Blob t
  | FloatLit f    -> Const.Float64 f

let const_of_lit lit =
  Const.t_of_v (Const.Lit (const_lit_of_lit lit))

let compile_lit env lit =
  SR.Const (const_of_lit lit), G.nop

let compile_lit_as env sr_out lit =
  let sr_in, code = compile_lit env lit in
  code ^^ StackRep.adjust env sr_in sr_out

let prim_of_typ ty = match Type.normalize ty with
  | Type.Prim ty -> ty
  | _ -> assert false

(* helper, traps with message *)
let then_arithmetic_overflow env =
  E.then_trap_with env "arithmetic overflow"

(* The first returned StackRep is for the arguments (expected), the second for the results (produced) *)
let compile_unop env t op =
  let open Operator in
  match op, t with
  | _, Type.Non ->
    SR.Vanilla, SR.Unreachable, G.i Unreachable
  | NegOp, Type.(Prim Int) ->
    SR.Vanilla, SR.Vanilla,
    BigNum.compile_neg env
  | NegOp, Type.(Prim Word64) ->
    SR.UnboxedWord64, SR.UnboxedWord64,
    Func.share_code1 env "neg" ("n", I64Type) [I64Type] (fun env get_n ->
      compile_const_64 0L ^^
      get_n ^^
      G.i (Binary (Wasm.Values.I64 I64Op.Sub))
    )
  | NegOp, Type.(Prim Int64) ->
      SR.UnboxedWord64, SR.UnboxedWord64,
      Func.share_code1 env "neg_trap" ("n", I64Type) [I64Type] (fun env get_n ->
        get_n ^^
        compile_eq64_const 0x8000000000000000L ^^
        then_arithmetic_overflow env ^^
        compile_const_64 0L ^^
        get_n ^^
        G.i (Binary (Wasm.Values.I64 I64Op.Sub))
      )
  | NegOp, Type.(Prim (Word8 | Word16 | Word32)) ->
    StackRep.of_type t, StackRep.of_type t,
    Func.share_code1 env "neg32" ("n", I32Type) [I32Type] (fun env get_n ->
      compile_unboxed_zero ^^
      get_n ^^
      G.i (Binary (Wasm.Values.I32 I32Op.Sub))
    )
  | NegOp, Type.(Prim (Int8 | Int16 | Int32)) ->
    StackRep.of_type t, StackRep.of_type t,
    Func.share_code1 env "neg32_trap" ("n", I32Type) [I32Type] (fun env get_n ->
      get_n ^^
      compile_eq_const 0x80000000l ^^
      then_arithmetic_overflow env ^^
      compile_unboxed_zero ^^
      get_n ^^
      G.i (Binary (Wasm.Values.I32 I32Op.Sub))
    )
  | NegOp, Type.(Prim Float) ->
    SR.UnboxedFloat64, SR.UnboxedFloat64,
    let (set_f, get_f) = new_float_local env "f" in
    set_f ^^ Float.compile_unboxed_zero ^^ get_f ^^ G.i (Binary (Wasm.Values.F64 F64Op.Sub))
  | NotOp, Type.(Prim Word64) ->
     SR.UnboxedWord64, SR.UnboxedWord64,
     compile_const_64 (-1L) ^^
     G.i (Binary (Wasm.Values.I64 I64Op.Xor))
  | NotOp, Type.(Prim (Word8 | Word16 | Word32 as ty)) ->
     StackRep.of_type t, StackRep.of_type t,
     compile_unboxed_const (TaggedSmallWord.mask_of_type ty) ^^
     G.i (Binary (Wasm.Values.I32 I32Op.Xor))
  | _ ->
    todo "compile_unop" (Arrange_ops.unop op)
      (SR.Vanilla, SR.Unreachable, E.trap_with env "TODO: compile_unop")

(* Logarithmic helpers for deciding whether we can carry out operations in constant bitwidth *)

(* Compiling Int/Nat64 ops by conversion to/from BigNum. This is currently
   consing a lot, but compact bignums will get back efficiency as soon as
   they are merged. *)

(* helper, traps with message *)
let else_arithmetic_overflow env =
  E.else_trap_with env "arithmetic overflow"

(* helpers to decide if Int64 arithmetic can be carried out on the fast path *)
let additiveInt64_shortcut fast env get_a get_b slow =
  get_a ^^ get_a ^^ compile_shl64_const 1L ^^ G.i (Binary (Wasm.Values.I64 I64Op.Xor)) ^^ compile_shrU64_const 63L ^^
  get_b ^^ get_b ^^ compile_shl64_const 1L ^^ G.i (Binary (Wasm.Values.I64 I64Op.Xor)) ^^ compile_shrU64_const 63L ^^
  G.i (Binary (Wasm.Values.I64 I64Op.Or)) ^^
  G.i (Test (Wasm.Values.I64 I64Op.Eqz)) ^^
  G.if_ [I64Type]
    (get_a ^^ get_b ^^ fast)
    slow

let mulInt64_shortcut fast env get_a get_b slow =
  get_a ^^ get_a ^^ compile_shl64_const 1L ^^ G.i (Binary (Wasm.Values.I64 I64Op.Xor)) ^^ G.i (Unary (Wasm.Values.I64 I64Op.Clz)) ^^
  get_b ^^ get_b ^^ compile_shl64_const 1L ^^ G.i (Binary (Wasm.Values.I64 I64Op.Xor)) ^^ G.i (Unary (Wasm.Values.I64 I64Op.Clz)) ^^
  G.i (Binary (Wasm.Values.I64 I64Op.Add)) ^^
  compile_const_64 65L ^^ G.i (Compare (Wasm.Values.I64 I64Op.GeU)) ^^
  G.if_ [I64Type]
    (get_a ^^ get_b ^^ fast)
    slow

let powInt64_shortcut fast env get_a get_b slow =
  get_b ^^ G.i (Test (Wasm.Values.I64 I64Op.Eqz)) ^^
  G.if_ [I64Type]
    (compile_const_64 1L) (* ^0 *)
    begin (* ^(1+n) *)
      get_a ^^ compile_const_64 (-1L) ^^ G.i (Compare (Wasm.Values.I64 I64Op.Eq)) ^^
      G.if_ [I64Type]
        begin (* -1 ** (1+exp) == if even (1+exp) then 1 else -1 *)
          get_b ^^ compile_const_64 1L ^^
          G.i (Binary (Wasm.Values.I64 I64Op.And)) ^^ G.i (Test (Wasm.Values.I64 I64Op.Eqz)) ^^
          G.if_ [I64Type]
            (compile_const_64 1L)
            get_a
        end
        begin
          get_a ^^ compile_shrS64_const 1L ^^
          G.i (Test (Wasm.Values.I64 I64Op.Eqz)) ^^
          G.if_ [I64Type]
            get_a (* {0,1}^(1+n) *)
            begin
              get_b ^^ compile_const_64 64L ^^
              G.i (Compare (Wasm.Values.I64 I64Op.GeU)) ^^ then_arithmetic_overflow env ^^
              get_a ^^ get_a ^^ compile_shl64_const 1L ^^ G.i (Binary (Wasm.Values.I64 I64Op.Xor)) ^^
              G.i (Unary (Wasm.Values.I64 I64Op.Clz)) ^^ compile_sub64_const 63L ^^
              get_b ^^ G.i (Binary (Wasm.Values.I64 I64Op.Mul)) ^^
              compile_const_64 (-63L) ^^ G.i (Compare (Wasm.Values.I64 I64Op.GeS)) ^^
              G.if_ [I64Type]
                (get_a ^^ get_b ^^ fast)
                slow
            end
        end
    end


(* kernel for Int64 arithmetic, invokes estimator for fast path *)
let compile_Int64_kernel env name op shortcut =
  Func.share_code2 env (prim_fun_name Type.Int64 name)
    (("a", I64Type), ("b", I64Type)) [I64Type]
    BigNum.(fun env get_a get_b ->
    shortcut
      env
      get_a
      get_b
      begin
        let (set_res, get_res) = new_local env "res" in
        get_a ^^ from_signed_word64 env ^^
        get_b ^^ from_signed_word64 env ^^
        op env ^^
        set_res ^^ get_res ^^
        fits_signed_bits env 64 ^^
        else_arithmetic_overflow env ^^
        get_res ^^ truncate_to_word64 env
      end)


(* helpers to decide if Nat64 arithmetic can be carried out on the fast path *)
let additiveNat64_shortcut fast env get_a get_b slow =
  get_a ^^ compile_shrU64_const 62L ^^
  get_b ^^ compile_shrU64_const 62L ^^
  G.i (Binary (Wasm.Values.I64 I64Op.Or)) ^^
  G.i (Test (Wasm.Values.I64 I64Op.Eqz)) ^^
  G.if_ [I64Type]
    (get_a ^^ get_b ^^ fast)
    slow

let mulNat64_shortcut fast env get_a get_b slow =
  get_a ^^ G.i (Unary (Wasm.Values.I64 I64Op.Clz)) ^^
  get_b ^^ G.i (Unary (Wasm.Values.I64 I64Op.Clz)) ^^
  G.i (Binary (Wasm.Values.I64 I64Op.Add)) ^^
  compile_const_64 64L ^^ G.i (Compare (Wasm.Values.I64 I64Op.GeU)) ^^
  G.if_ [I64Type]
    (get_a ^^ get_b ^^ fast)
    slow

let powNat64_shortcut fast env get_a get_b slow =
  get_b ^^ G.i (Test (Wasm.Values.I64 I64Op.Eqz)) ^^
  G.if_ [I64Type]
    (compile_const_64 1L) (* ^0 *)
    begin (* ^(1+n) *)
      get_a ^^ compile_shrU64_const 1L ^^
      G.i (Test (Wasm.Values.I64 I64Op.Eqz)) ^^
      G.if_ [I64Type]
        get_a (* {0,1}^(1+n) *)
        begin
          get_b ^^ compile_const_64 64L ^^ G.i (Compare (Wasm.Values.I64 I64Op.GeU)) ^^ then_arithmetic_overflow env ^^
          get_a ^^ G.i (Unary (Wasm.Values.I64 I64Op.Clz)) ^^ compile_sub64_const 64L ^^
          get_b ^^ G.i (Binary (Wasm.Values.I64 I64Op.Mul)) ^^ compile_const_64 (-64L) ^^ G.i (Compare (Wasm.Values.I64 I64Op.GeS)) ^^
          G.if_ [I64Type]
            (get_a ^^ get_b ^^ fast)
            slow
        end
    end


(* kernel for Nat64 arithmetic, invokes estimator for fast path *)
let compile_Nat64_kernel env name op shortcut =
  Func.share_code2 env (prim_fun_name Type.Nat64 name)
    (("a", I64Type), ("b", I64Type)) [I64Type]
    BigNum.(fun env get_a get_b ->
    shortcut
      env
      get_a
      get_b
      begin
        let (set_res, get_res) = new_local env "res" in
        get_a ^^ from_word64 env ^^
        get_b ^^ from_word64 env ^^
        op env ^^
        set_res ^^ get_res ^^
        fits_unsigned_bits env 64 ^^
        else_arithmetic_overflow env ^^
        get_res ^^ truncate_to_word64 env
      end)


(* Compiling Int/Nat32 ops by conversion to/from i64. *)

(* helper, expects i64 on stack *)
let enforce_32_unsigned_bits env =
  compile_bitand64_const 0xFFFFFFFF00000000L ^^
  G.i (Test (Wasm.Values.I64 I64Op.Eqz)) ^^
  else_arithmetic_overflow env

(* helper, expects two identical i64s on stack *)
let enforce_32_signed_bits env =
  compile_shl64_const 1L ^^
  G.i (Binary (Wasm.Values.I64 I64Op.Xor)) ^^
  enforce_32_unsigned_bits env

let compile_Int32_kernel env name op =
     Func.share_code2 env (prim_fun_name Type.Int32 name)
       (("a", I32Type), ("b", I32Type)) [I32Type]
       (fun env get_a get_b ->
         let (set_res, get_res) = new_local64 env "res" in
         get_a ^^ G.i (Convert (Wasm.Values.I64 I64Op.ExtendSI32)) ^^
         get_b ^^ G.i (Convert (Wasm.Values.I64 I64Op.ExtendSI32)) ^^
         G.i (Binary (Wasm.Values.I64 op)) ^^
         set_res ^^ get_res ^^ get_res ^^
         enforce_32_signed_bits env ^^
         get_res ^^ G.i (Convert (Wasm.Values.I32 I32Op.WrapI64)))

let compile_Nat32_kernel env name op =
     Func.share_code2 env (prim_fun_name Type.Nat32 name)
       (("a", I32Type), ("b", I32Type)) [I32Type]
       (fun env get_a get_b ->
         let (set_res, get_res) = new_local64 env "res" in
         get_a ^^ G.i (Convert (Wasm.Values.I64 I64Op.ExtendUI32)) ^^
         get_b ^^ G.i (Convert (Wasm.Values.I64 I64Op.ExtendUI32)) ^^
         G.i (Binary (Wasm.Values.I64 op)) ^^
         set_res ^^ get_res ^^
         enforce_32_unsigned_bits env ^^
         get_res ^^ G.i (Convert (Wasm.Values.I32 I32Op.WrapI64)))

(* Customisable kernels for 8/16bit arithmetic via 32 bits. *)

(* helper, expects i32 on stack *)
let enforce_unsigned_bits env n =
  compile_bitand_const Int32.(shift_left minus_one n) ^^
  then_arithmetic_overflow env

let enforce_16_unsigned_bits env = enforce_unsigned_bits env 16

(* helper, expects two identical i32s on stack *)
let enforce_signed_bits env n =
  compile_shl_const 1l ^^ G.i (Binary (Wasm.Values.I32 I32Op.Xor)) ^^
  enforce_unsigned_bits env n

let enforce_16_signed_bits env = enforce_signed_bits env 16

let compile_smallInt_kernel' env ty name op =
  Func.share_code2 env (prim_fun_name ty name)
    (("a", I32Type), ("b", I32Type)) [I32Type]
    (fun env get_a get_b ->
      let (set_res, get_res) = new_local env "res" in
      get_a ^^ compile_shrS_const 16l ^^
      get_b ^^ compile_shrS_const 16l ^^
      op ^^
      set_res ^^ get_res ^^ get_res ^^
      enforce_16_signed_bits env ^^
      get_res ^^ compile_shl_const 16l)

let compile_smallInt_kernel env ty name op =
  compile_smallInt_kernel' env ty name (G.i (Binary (Wasm.Values.I32 op)))

let compile_smallNat_kernel' env ty name op =
  Func.share_code2 env (prim_fun_name ty name)
    (("a", I32Type), ("b", I32Type)) [I32Type]
    (fun env get_a get_b ->
      let (set_res, get_res) = new_local env "res" in
      get_a ^^ compile_shrU_const 16l ^^
      get_b ^^ compile_shrU_const 16l ^^
      op ^^
      set_res ^^ get_res ^^
      enforce_16_unsigned_bits env ^^
      get_res ^^ compile_shl_const 16l)

let compile_smallNat_kernel env ty name op =
  compile_smallNat_kernel' env ty name (G.i (Binary (Wasm.Values.I32 op)))

(* The first returned StackRep is for the arguments (expected), the second for the results (produced) *)
let compile_binop env t op =
  if t = Type.Non then SR.Vanilla, SR.Unreachable, G.i Unreachable else
  StackRep.of_type t,
  StackRep.of_type t,
  Operator.(match t, op with
  | Type.(Prim (Nat | Int)),                  AddOp -> BigNum.compile_add env
  | Type.(Prim Word64),                       AddOp -> G.i (Binary (Wasm.Values.I64 I64Op.Add))
  | Type.(Prim Int64),                        AddOp ->
    compile_Int64_kernel env "add" BigNum.compile_add
      (additiveInt64_shortcut (G.i (Binary (Wasm.Values.I64 I64Op.Add))))
  | Type.(Prim Nat64),                        AddOp ->
    compile_Nat64_kernel env "add" BigNum.compile_add
      (additiveNat64_shortcut (G.i (Binary (Wasm.Values.I64 I64Op.Add))))
  | Type.(Prim Nat),                          SubOp -> BigNum.compile_unsigned_sub env
  | Type.(Prim Int),                          SubOp -> BigNum.compile_signed_sub env
  | Type.(Prim (Nat | Int)),                  MulOp -> BigNum.compile_mul env
  | Type.(Prim Word64),                       MulOp -> G.i (Binary (Wasm.Values.I64 I64Op.Mul))
  | Type.(Prim Int64),                        MulOp ->
    compile_Int64_kernel env "mul" BigNum.compile_mul
      (mulInt64_shortcut (G.i (Binary (Wasm.Values.I64 I64Op.Mul))))
  | Type.(Prim Nat64),                        MulOp ->
    compile_Nat64_kernel env "mul" BigNum.compile_mul
      (mulNat64_shortcut (G.i (Binary (Wasm.Values.I64 I64Op.Mul))))
  | Type.(Prim (Nat64|Word64)),               DivOp -> G.i (Binary (Wasm.Values.I64 I64Op.DivU))
  | Type.(Prim (Nat64|Word64)),               ModOp -> G.i (Binary (Wasm.Values.I64 I64Op.RemU))
  | Type.(Prim Int64),                        DivOp -> G.i (Binary (Wasm.Values.I64 I64Op.DivS))
  | Type.(Prim Int64),                        ModOp -> G.i (Binary (Wasm.Values.I64 I64Op.RemS))
  | Type.(Prim Nat),                          DivOp -> BigNum.compile_unsigned_div env
  | Type.(Prim Nat),                          ModOp -> BigNum.compile_unsigned_rem env
  | Type.(Prim Word64),                       SubOp -> G.i (Binary (Wasm.Values.I64 I64Op.Sub))
  | Type.(Prim Int64),                        SubOp ->
    compile_Int64_kernel env "sub" BigNum.compile_signed_sub
      (additiveInt64_shortcut (G.i (Binary (Wasm.Values.I64 I64Op.Sub))))
  | Type.(Prim Nat64),                        SubOp ->
    compile_Nat64_kernel env "sub" BigNum.compile_unsigned_sub
      (fun env get_a get_b ->
        additiveNat64_shortcut
          (G.i (Compare (Wasm.Values.I64 I64Op.GeU)) ^^
           else_arithmetic_overflow env ^^
           get_a ^^ get_b ^^ G.i (Binary (Wasm.Values.I64 I64Op.Sub)))
          env get_a get_b)
  | Type.(Prim Int),                          DivOp -> BigNum.compile_signed_div env
  | Type.(Prim Int),                          ModOp -> BigNum.compile_signed_mod env

  | Type.Prim Type.(Word8 | Word16 | Word32), AddOp -> G.i (Binary (Wasm.Values.I32 I32Op.Add))
  | Type.(Prim Int32),                        AddOp -> compile_Int32_kernel env "add" I64Op.Add
  | Type.Prim Type.(Int8 | Int16 as ty),      AddOp -> compile_smallInt_kernel env ty "add" I32Op.Add
  | Type.(Prim Nat32),                        AddOp -> compile_Nat32_kernel env "add" I64Op.Add
  | Type.Prim Type.(Nat8 | Nat16 as ty),      AddOp -> compile_smallNat_kernel env ty "add" I32Op.Add
  | Type.(Prim Float),                        AddOp -> G.i (Binary (Wasm.Values.F64 F64Op.Add))
  | Type.Prim Type.(Word8 | Word16 | Word32), SubOp -> G.i (Binary (Wasm.Values.I32 I32Op.Sub))
  | Type.(Prim Int32),                        SubOp -> compile_Int32_kernel env "sub" I64Op.Sub
  | Type.(Prim (Int8|Int16 as ty)),           SubOp -> compile_smallInt_kernel env ty "sub" I32Op.Sub
  | Type.(Prim Nat32),                        SubOp -> compile_Nat32_kernel env "sub" I64Op.Sub
  | Type.(Prim (Nat8|Nat16 as ty)),           SubOp -> compile_smallNat_kernel env ty "sub" I32Op.Sub
  | Type.(Prim Float),                        SubOp -> G.i (Binary (Wasm.Values.F64 F64Op.Sub))
  | Type.(Prim (Word8|Word16|Word32 as ty)),  MulOp -> TaggedSmallWord.compile_word_mul env ty
  | Type.(Prim Int32),                        MulOp -> compile_Int32_kernel env "mul" I64Op.Mul
  | Type.(Prim Int16),                        MulOp -> compile_smallInt_kernel env Type.Int16 "mul" I32Op.Mul
  | Type.(Prim Int8),                         MulOp -> compile_smallInt_kernel' env Type.Int8 "mul"
                                                         (compile_shrS_const 8l ^^ G.i (Binary (Wasm.Values.I32 I32Op.Mul)))
  | Type.(Prim Nat32),                        MulOp -> compile_Nat32_kernel env "mul" I64Op.Mul
  | Type.(Prim Nat16),                        MulOp -> compile_smallNat_kernel env Type.Nat16 "mul" I32Op.Mul
  | Type.(Prim Nat8),                         MulOp -> compile_smallNat_kernel' env Type.Nat8 "mul"
                                                         (compile_shrU_const 8l ^^ G.i (Binary (Wasm.Values.I32 I32Op.Mul)))
  | Type.(Prim Float),                        MulOp -> G.i (Binary (Wasm.Values.F64 F64Op.Mul))
  | Type.(Prim (Nat8|Nat16|Nat32|Word8|Word16|Word32 as ty)), DivOp ->
    G.i (Binary (Wasm.Values.I32 I32Op.DivU)) ^^
    TaggedSmallWord.msb_adjust ty
  | Type.(Prim (Nat8|Nat16|Nat32|Word8|Word16|Word32)), ModOp -> G.i (Binary (Wasm.Values.I32 I32Op.RemU))
  | Type.(Prim Int32),                        DivOp -> G.i (Binary (Wasm.Values.I32 I32Op.DivS))
  | Type.(Prim (Int8|Int16 as ty)),           DivOp ->
    Func.share_code2 env (prim_fun_name ty "div")
      (("a", I32Type), ("b", I32Type)) [I32Type]
      (fun env get_a get_b ->
        let (set_res, get_res) = new_local env "res" in
        get_a ^^ get_b ^^ G.i (Binary (Wasm.Values.I32 I32Op.DivS)) ^^
        TaggedSmallWord.msb_adjust ty ^^ set_res ^^
        get_a ^^ compile_eq_const 0x80000000l ^^
        G.if_ (StackRep.to_block_type env SR.UnboxedWord32)
          begin
            get_b ^^ TaggedSmallWord.lsb_adjust ty ^^ compile_eq_const (-1l) ^^
            G.if_ (StackRep.to_block_type env SR.UnboxedWord32)
              (G.i Unreachable)
              get_res
          end
          get_res)
  | Type.(Prim Float),                        DivOp -> G.i (Binary (Wasm.Values.F64 F64Op.Div))
  | Type.(Prim Float),                        ModOp -> E.call_import env "rts" "float_rem"
  | Type.(Prim (Int8|Int16|Int32)),           ModOp -> G.i (Binary (Wasm.Values.I32 I32Op.RemS))
  | Type.(Prim (Word8|Word16|Word32 as ty)),  PowOp -> TaggedSmallWord.compile_word_power env ty
  | Type.(Prim ((Nat8|Nat16) as ty)),         PowOp ->
    Func.share_code2 env (prim_fun_name ty "pow")
      (("n", I32Type), ("exp", I32Type)) [I32Type]
      (fun env get_n get_exp ->
        let (set_res, get_res) = new_local env "res" in
        let bits = TaggedSmallWord.bits_of_type ty in
        get_exp ^^
        G.if_ [I32Type]
          begin
            get_n ^^ compile_shrU_const Int32.(sub 33l (of_int bits)) ^^
            G.if_ [I32Type]
              begin
                unsigned_dynamics get_n ^^ compile_sub_const (Int32.of_int bits) ^^
                get_exp ^^ TaggedSmallWord.lsb_adjust ty ^^ G.i (Binary (Wasm.Values.I32 I32Op.Mul)) ^^
                compile_unboxed_const (-30l) ^^
                G.i (Compare (Wasm.Values.I32 I32Op.LtS)) ^^ then_arithmetic_overflow env ^^
                get_n ^^ TaggedSmallWord.lsb_adjust ty ^^
                get_exp ^^ TaggedSmallWord.lsb_adjust ty ^^
                TaggedSmallWord.compile_word_power env Type.Word32 ^^ set_res ^^
                get_res ^^ enforce_unsigned_bits env bits ^^
                get_res ^^ TaggedSmallWord.msb_adjust ty
              end
              get_n (* n@{0,1} ** (1+exp) == n *)
          end
          (compile_unboxed_const
             Int32.(shift_left one (to_int (TaggedSmallWord.shift_of_type ty))))) (* x ** 0 == 1 *)
  | Type.(Prim Nat32),                        PowOp ->
    Func.share_code2 env (prim_fun_name Type.Nat32 "pow")
      (("n", I32Type), ("exp", I32Type)) [I32Type]
      (fun env get_n get_exp ->
        let (set_res, get_res) = new_local64 env "res" in
        get_exp ^^
        G.if_ [I32Type]
          begin
            get_n ^^ compile_shrU_const 1l ^^
            G.if_ [I32Type]
              begin
                get_exp ^^ compile_unboxed_const 32l ^^
                G.i (Compare (Wasm.Values.I32 I32Op.GeU)) ^^ then_arithmetic_overflow env ^^
                unsigned_dynamics get_n ^^ compile_sub_const 32l ^^
                get_exp ^^ TaggedSmallWord.lsb_adjust Type.Nat32 ^^ G.i (Binary (Wasm.Values.I32 I32Op.Mul)) ^^
                compile_unboxed_const (-62l) ^^
                G.i (Compare (Wasm.Values.I32 I32Op.LtS)) ^^ then_arithmetic_overflow env ^^
                get_n ^^ G.i (Convert (Wasm.Values.I64 I64Op.ExtendUI32)) ^^
                get_exp ^^ G.i (Convert (Wasm.Values.I64 I64Op.ExtendUI32)) ^^
                Word64.compile_unsigned_pow env ^^
                set_res ^^ get_res ^^ enforce_32_unsigned_bits env ^^
                get_res ^^ G.i (Convert (Wasm.Values.I32 I32Op.WrapI64))
              end
              get_n (* n@{0,1} ** (1+exp) == n *)
          end
          compile_unboxed_one) (* x ** 0 == 1 *)
  | Type.(Prim ((Int8|Int16) as ty)),         PowOp ->
    Func.share_code2 env (prim_fun_name ty "pow")
      (("n", I32Type), ("exp", I32Type)) [I32Type]
      (fun env get_n get_exp ->
        let (set_res, get_res) = new_local env "res" in
        let bits = TaggedSmallWord.bits_of_type ty in
        get_exp ^^ compile_unboxed_zero ^^
        G.i (Compare (Wasm.Values.I32 I32Op.LtS)) ^^ E.then_trap_with env "negative power" ^^
        get_exp ^^
        G.if_ [I32Type]
          begin
            get_n ^^ compile_shrS_const Int32.(sub 33l (of_int bits)) ^^
            G.if_ [I32Type]
              begin
                signed_dynamics get_n ^^ compile_sub_const (Int32.of_int (bits - 1)) ^^
                get_exp ^^ TaggedSmallWord.lsb_adjust ty ^^ G.i (Binary (Wasm.Values.I32 I32Op.Mul)) ^^
                compile_unboxed_const (-30l) ^^
                G.i (Compare (Wasm.Values.I32 I32Op.LtS)) ^^ then_arithmetic_overflow env ^^
                get_n ^^ TaggedSmallWord.lsb_adjust ty ^^
                get_exp ^^ TaggedSmallWord.lsb_adjust ty ^^
                TaggedSmallWord.compile_word_power env Type.Word32 ^^
                set_res ^^ get_res ^^ get_res ^^ enforce_signed_bits env bits ^^
                get_res ^^ TaggedSmallWord.msb_adjust ty
              end
              get_n (* n@{0,1} ** (1+exp) == n *)
          end
          (compile_unboxed_const
             Int32.(shift_left one (to_int (TaggedSmallWord.shift_of_type ty))))) (* x ** 0 == 1 *)
  | Type.(Prim Int32),                        PowOp ->
    Func.share_code2 env (prim_fun_name Type.Int32 "pow")
      (("n", I32Type), ("exp", I32Type)) [I32Type]
      (fun env get_n get_exp ->
        let (set_res, get_res) = new_local64 env "res" in
        get_exp ^^ compile_unboxed_zero ^^
        G.i (Compare (Wasm.Values.I32 I32Op.LtS)) ^^ E.then_trap_with env "negative power" ^^
        get_exp ^^
        G.if_ [I32Type]
          begin
            get_n ^^ compile_unboxed_one ^^ G.i (Compare (Wasm.Values.I32 I32Op.LeS)) ^^
            get_n ^^ compile_unboxed_const (-1l) ^^ G.i (Compare (Wasm.Values.I32 I32Op.GeS)) ^^
            G.i (Binary (Wasm.Values.I32 I32Op.And)) ^^
            G.if_ [I32Type]
              begin
                get_n ^^ compile_unboxed_zero ^^ G.i (Compare (Wasm.Values.I32 I32Op.LtS)) ^^
                G.if_ [I32Type]
                  begin
                    (* -1 ** (1+exp) == if even (1+exp) then 1 else -1 *)
                    get_exp ^^ compile_unboxed_one ^^ G.i (Binary (Wasm.Values.I32 I32Op.And)) ^^
                    G.if_ [I32Type]
                      get_n
                      compile_unboxed_one
                  end
                  get_n (* n@{0,1} ** (1+exp) == n *)
              end
              begin
                get_exp ^^ compile_unboxed_const 32l ^^
                G.i (Compare (Wasm.Values.I32 I32Op.GeU)) ^^ then_arithmetic_overflow env ^^
                signed_dynamics get_n ^^ compile_sub_const 31l ^^
                get_exp ^^ TaggedSmallWord.lsb_adjust Type.Int32 ^^ G.i (Binary (Wasm.Values.I32 I32Op.Mul)) ^^
                compile_unboxed_const (-62l) ^^
                G.i (Compare (Wasm.Values.I32 I32Op.LtS)) ^^ then_arithmetic_overflow env ^^
                get_n ^^ G.i (Convert (Wasm.Values.I64 I64Op.ExtendSI32)) ^^
                get_exp ^^ G.i (Convert (Wasm.Values.I64 I64Op.ExtendSI32)) ^^
                Word64.compile_unsigned_pow env ^^
                set_res ^^ get_res ^^ get_res ^^ enforce_32_signed_bits env ^^
                get_res ^^ G.i (Convert (Wasm.Values.I32 I32Op.WrapI64))
              end
          end
          compile_unboxed_one) (* x ** 0 == 1 *)
  | Type.(Prim Int),                          PowOp ->
    let pow = BigNum.compile_unsigned_pow env in
    let (set_n, get_n) = new_local env "n" in
    let (set_exp, get_exp) = new_local env "exp" in
    set_exp ^^ set_n ^^
    get_exp ^^ BigNum.compile_is_negative env ^^
    E.then_trap_with env "negative power" ^^
    get_n ^^ get_exp ^^ pow
  | Type.(Prim Word64),                       PowOp -> Word64.compile_unsigned_pow env
  | Type.(Prim Int64),                        PowOp ->
    let (set_exp, get_exp) = new_local64 env "exp" in
    set_exp ^^ get_exp ^^
    compile_const_64 0L ^^
    G.i (Compare (Wasm.Values.I64 I64Op.LtS)) ^^
    E.then_trap_with env "negative power" ^^
    get_exp ^^
    compile_Int64_kernel
      env "pow" BigNum.compile_unsigned_pow
      (powInt64_shortcut (Word64.compile_unsigned_pow env))
  | Type.(Prim Nat64),                        PowOp ->
    compile_Nat64_kernel env "pow"
      BigNum.compile_unsigned_pow
      (powNat64_shortcut (Word64.compile_unsigned_pow env))
  | Type.(Prim Nat),                          PowOp -> BigNum.compile_unsigned_pow env
  | Type.(Prim Float),                        PowOp -> E.call_import env "rts" "float_pow"
  | Type.(Prim Word64),                       AndOp -> G.i (Binary (Wasm.Values.I64 I64Op.And))
  | Type.Prim Type.(Word8 | Word16 | Word32), AndOp -> G.i (Binary (Wasm.Values.I32 I32Op.And))
  | Type.(Prim Word64),                       OrOp  -> G.i (Binary (Wasm.Values.I64 I64Op.Or))
  | Type.Prim Type.(Word8 | Word16 | Word32), OrOp  -> G.i (Binary (Wasm.Values.I32 I32Op.Or))
  | Type.(Prim Word64),                       XorOp -> G.i (Binary (Wasm.Values.I64 I64Op.Xor))
  | Type.Prim Type.(Word8 | Word16 | Word32), XorOp -> G.i (Binary (Wasm.Values.I32 I32Op.Xor))
  | Type.(Prim Word64),                       ShLOp -> G.i (Binary (Wasm.Values.I64 I64Op.Shl))
  | Type.(Prim (Word8|Word16|Word32 as ty)),  ShLOp -> TaggedSmallWord.(
     lsb_adjust ty ^^ clamp_shift_amount ty ^^
     G.i (Binary (Wasm.Values.I32 I32Op.Shl)))
  | Type.(Prim Word64),                       UShROp -> G.i (Binary (Wasm.Values.I64 I64Op.ShrU))
  | Type.(Prim (Word8|Word16|Word32 as ty)),  UShROp -> TaggedSmallWord.(
     lsb_adjust ty ^^ clamp_shift_amount ty ^^
     G.i (Binary (Wasm.Values.I32 I32Op.ShrU)) ^^
     sanitize_word_result ty)
  | Type.(Prim Word64),                       SShROp -> G.i (Binary (Wasm.Values.I64 I64Op.ShrS))
  | Type.(Prim (Word8|Word16|Word32 as ty)),  SShROp -> TaggedSmallWord.(
     lsb_adjust ty ^^ clamp_shift_amount ty ^^
     G.i (Binary (Wasm.Values.I32 I32Op.ShrS)) ^^
     sanitize_word_result ty)
  | Type.(Prim Word64),                       RotLOp -> G.i (Binary (Wasm.Values.I64 I64Op.Rotl))
  | Type.Prim Type.                  Word32,  RotLOp -> G.i (Binary (Wasm.Values.I32 I32Op.Rotl))
  | Type.Prim Type.(Word8 | Word16 as ty),    RotLOp -> TaggedSmallWord.(
     Func.share_code2 env (prim_fun_name ty "rotl") (("n", I32Type), ("by", I32Type)) [I32Type]
       Wasm.Values.(fun env get_n get_by ->
      let beside_adjust = compile_shrU_const (Int32.sub 32l (shift_of_type ty)) in
      get_n ^^ get_n ^^ beside_adjust ^^ G.i (Binary (I32 I32Op.Or)) ^^
      get_by ^^ lsb_adjust ty ^^ clamp_shift_amount ty ^^ G.i (Binary (I32 I32Op.Rotl)) ^^
      sanitize_word_result ty))
  | Type.(Prim Word64),                       RotROp -> G.i (Binary (Wasm.Values.I64 I64Op.Rotr))
  | Type.Prim Type.                  Word32,  RotROp -> G.i (Binary (Wasm.Values.I32 I32Op.Rotr))
  | Type.Prim Type.(Word8 | Word16 as ty),    RotROp -> TaggedSmallWord.(
     Func.share_code2 env (prim_fun_name ty "rotr") (("n", I32Type), ("by", I32Type)) [I32Type]
       Wasm.Values.(fun env get_n get_by ->
      get_n ^^ get_n ^^ lsb_adjust ty ^^ G.i (Binary (I32 I32Op.Or)) ^^
      get_by ^^ lsb_adjust ty ^^ clamp_shift_amount ty ^^ G.i (Binary (I32 I32Op.Rotr)) ^^
      sanitize_word_result ty))

  | Type.(Prim Text), CatOp -> Text.concat env
  | Type.Non, _ -> G.i Unreachable
  | _ -> todo_trap env "compile_binop" (Arrange_ops.binop op)
  )

let compile_eq env =
  let open Type in
  function
  | Prim Text -> Text.compare env Operator.EqOp
  | Prim (Blob|Principal) | Obj (Actor, _) -> Blob.compare env Operator.EqOp
  | Func (Shared _, _, _, _, _) -> FuncDec.equate_msgref env
  | Prim Bool -> G.i (Compare (Wasm.Values.I32 I32Op.Eq))
  | Prim (Nat | Int) -> BigNum.compile_eq env
  | Prim (Int64 | Nat64 | Word64) -> G.i (Compare (Wasm.Values.I64 I64Op.Eq))
  | Prim (Int8 | Nat8 | Word8 | Int16 | Nat16 | Word16 | Int32 | Nat32 | Word32 | Char) ->
    G.i (Compare (Wasm.Values.I32 I32Op.Eq))
  | Non -> G.i Unreachable
  | Prim Float -> G.i (Compare (Wasm.Values.F64 F64Op.Eq))
  | t -> todo_trap env "compile_eq" (Arrange_type.typ t)

let get_relops = Operator.(function
  | GeOp -> Ge, I64Op.GeU, I64Op.GeS, I32Op.GeU, I32Op.GeS
  | GtOp -> Gt, I64Op.GtU, I64Op.GtS, I32Op.GtU, I32Op.GtS
  | LeOp -> Le, I64Op.LeU, I64Op.LeS, I32Op.LeU, I32Op.LeS
  | LtOp -> Lt, I64Op.LtU, I64Op.LtS, I32Op.LtU, I32Op.LtS
  | NeqOp -> assert false
  | _ -> failwith "uncovered relop")

let compile_comparison env t op =
  let bigintop, u64op, s64op, u32op, s32op = get_relops op in
  let open Type in
  match t with
    | Nat | Int -> BigNum.compile_relop env bigintop
    | Nat64 | Word64 -> G.i (Compare (Wasm.Values.I64 u64op))
    | Nat8 | Word8 | Nat16 | Word16 | Nat32 | Word32 | Char -> G.i (Compare (Wasm.Values.I32 u32op))
    | Int64 -> G.i (Compare (Wasm.Values.I64 s64op))
    | Int8 | Int16 | Int32 -> G.i (Compare (Wasm.Values.I32 s32op))
    | _ -> todo_trap env "compile_comparison" (Arrange_type.prim t)

let compile_relop env t op =
  if t = Type.Non then SR.Vanilla, G.i Unreachable else
  StackRep.of_type t,
  let open Operator in
  match t, op with
  | Type.(Prim Text), _ -> Text.compare env op
  | Type.(Prim (Blob|Principal)), _ -> Blob.compare env op
  | _, EqOp -> compile_eq env t
  | Type.(Prim (Nat | Nat8 | Nat16 | Nat32 | Nat64 | Int | Int8 | Int16 | Int32 | Int64 | Word8 | Word16 | Word32 | Word64 | Char as t1)), op1 ->
    compile_comparison env t1 op1
  | Type.(Prim Float), GtOp -> G.i (Compare (Wasm.Values.F64 F64Op.Gt))
  | Type.(Prim Float), GeOp -> G.i (Compare (Wasm.Values.F64 F64Op.Ge))
  | Type.(Prim Float), LeOp -> G.i (Compare (Wasm.Values.F64 F64Op.Le))
  | Type.(Prim Float), LtOp -> G.i (Compare (Wasm.Values.F64 F64Op.Lt))
  | _ -> todo_trap env "compile_relop" (Arrange_ops.relop op)

let compile_load_field env typ name =
  Object.load_idx env typ name


(* compile_lexp is used for expressions on the left of an
assignment operator, produces some code (with side effect), and some pure code *)
let rec compile_lexp (env : E.t) ae lexp =
  (fun (code, fill_code) -> (G.with_region lexp.at code, G.with_region lexp.at fill_code)) @@
  match lexp.it with
  | VarLE var ->
     G.nop,
     Var.set_val env ae var
  | IdxLE (e1, e2) ->
     compile_exp_vanilla env ae e1 ^^ (* offset to array *)
     compile_exp_vanilla env ae e2 ^^ (* idx *)
     Arr.idx_bigint env,
     store_ptr
  | DotLE (e, n) ->
     compile_exp_vanilla env ae e ^^
     (* Only real objects have mutable fields, no need to branch on the tag *)
     Object.idx env e.note.Note.typ n,
     store_ptr

and compile_exp (env : E.t) ae exp =
  let opportunity = function
    | VarE _ | LitE _ -> G.nop (* trivially evaluated things don't warrant a debugger stop *)
    | _ -> G.dw_statement exp.at in

  (fun (sr,code) -> (sr, opportunity exp.it ^^ G.with_region exp.at code)) @@
  if exp.note.Note.const
  then let c, fill = compile_const_exp env ae exp in fill env ae; (SR.Const c, G.nop)
  else match exp.it with
  | PrimE (p, es) when List.exists (fun e -> Type.is_non e.note.Note.typ) es ->
    (* Handle dead code separately, so that we can rely on useful type
       annotations below *)
    SR.Unreachable,
    G.concat_map (compile_exp_ignore env ae) es ^^
    G.i Unreachable

  | PrimE (p, es) ->
    (* for more concise code when all arguments and result use the same sr *)
    let const_sr sr inst = sr, G.concat_map (compile_exp_as env ae sr) es ^^ inst in

    begin match p, es with
    (* Calls *)
    | CallPrim _, [e1; e2] ->
      let sort, control, _, arg_tys, ret_tys = Type.as_func e1.note.Note.typ in
      let n_args = List.length arg_tys in
      let return_arity = match control with
        | Type.Returns -> List.length ret_tys
        | Type.Replies -> 0
        | Type.Promises -> assert false in

      StackRep.of_arity return_arity,
      let fun_sr, code1 = compile_exp env ae e1 in
      begin match fun_sr, sort with
       | SR.Const (_, Const.Fun mk_fi), _ ->
          code1 ^^
          compile_unboxed_zero ^^ (* A dummy closure *)
          compile_exp_as env ae (StackRep.of_arity n_args) e2 ^^ (* the args *)
          G.i (Call (nr (mk_fi ()))) ^^
          FakeMultiVal.load env (Lib.List.make return_arity I32Type)
       | _, Type.Local ->
          let (set_clos, get_clos) = new_local env "clos" in
          code1 ^^ StackRep.adjust env fun_sr SR.Vanilla ^^
          set_clos ^^
          get_clos ^^
          compile_exp_as env ae (StackRep.of_arity n_args) e2 ^^
          get_clos ^^
          Closure.call_closure env n_args return_arity
       | _, Type.Shared _ ->
          (* Non-one-shot functions have been rewritten in async.ml *)
          assert (control = Type.Returns);

          let (set_meth_pair, get_meth_pair) = new_local env "meth_pair" in
          let (set_arg, get_arg) = new_local env "arg" in
          let _, _, _, ts, _ = Type.as_func e1.note.Note.typ in
          let add_funds = Prelude.add_funds env ae in
          code1 ^^ StackRep.adjust env fun_sr SR.Vanilla ^^
          set_meth_pair ^^
          compile_exp_as env ae SR.Vanilla e2 ^^ set_arg ^^

          FuncDec.ic_call_one_shot env ts get_meth_pair get_arg add_funds
      end

    (* Operators *)
    | UnPrim (_, Operator.PosOp), [e1] -> compile_exp env ae e1
    | UnPrim (t, op), [e1] ->
      let sr_in, sr_out, code = compile_unop env t op in
      sr_out,
      compile_exp_as env ae sr_in e1 ^^
      code
    | BinPrim (t, op), [e1;e2] ->
      let sr_in, sr_out, code = compile_binop env t op in
      sr_out,
      compile_exp_as env ae sr_in e1 ^^
      compile_exp_as env ae sr_in e2 ^^
      code
    (* special case: recognize negation *)
    | RelPrim (Type.(Prim Bool), Operator.EqOp), [e1; {it = LitE (BoolLit false); _}] ->
      SR.bool,
      compile_exp_as_test env ae e1 ^^
      G.i (Test (Wasm.Values.I32 I32Op.Eqz))
    | RelPrim (t, op), [e1;e2] ->
      let sr, code = compile_relop env t op in
      SR.bool,
      compile_exp_as env ae sr e1 ^^
      compile_exp_as env ae sr e2 ^^
      code

    (* Tuples *)
    | TupPrim, es ->
      SR.UnboxedTuple (List.length es),
      G.concat_map (compile_exp_vanilla env ae) es
    | ProjPrim n, [e1] ->
      SR.Vanilla,
      compile_exp_vanilla env ae e1 ^^ (* offset to tuple (an array) *)
      Tuple.load_n (Int32.of_int n)

    | OptPrim, [e] ->
      SR.Vanilla,
      Opt.inject env (compile_exp_vanilla env ae e)
    | TagPrim l, [e] ->
      SR.Vanilla,
      Variant.inject env l (compile_exp_vanilla env ae e)

    | DotPrim name, [e] ->
      let sr, code1 = compile_exp env ae e in
      begin match sr with
      | SR.Const (_, Const.Obj fs) ->
        let c = List.assoc name fs in
        SR.Const c, code1
      | _ ->
        SR.Vanilla,
        code1 ^^ StackRep.adjust env sr SR.Vanilla ^^
        Object.load_idx env e.note.Note.typ name
      end
    | ActorDotPrim name, [e] ->
      SR.Vanilla,
      compile_exp_vanilla env ae e ^^
      Dfinity.actor_public_field env name

    | ArrayPrim (m, t), es ->
      SR.Vanilla,
      Arr.lit env (List.map (compile_exp_vanilla env ae) es)
    | IdxPrim, [e1; e2]  ->
      SR.Vanilla,
      compile_exp_vanilla env ae e1 ^^ (* offset to array *)
      compile_exp_vanilla env ae e2 ^^ (* idx *)
      Arr.idx_bigint env ^^
      load_ptr

    | BreakPrim name, [e] ->
      let d = VarEnv.get_label_depth ae name in
      SR.Unreachable,
      compile_exp_vanilla env ae e ^^
      G.branch_to_ d
    | AssertPrim, [e1] ->
      SR.unit,
      compile_exp_as env ae SR.bool e1 ^^
      G.if_ [] G.nop (Dfinity.fail_assert env exp.at)
    | RetPrim, [e] ->
      SR.Unreachable,
      compile_exp_as env ae (StackRep.of_arity (E.get_return_arity env)) e ^^
      FakeMultiVal.store env (Lib.List.make (E.get_return_arity env) I32Type) ^^
      G.i Return

    (* Numeric conversions *)
    | NumConvPrim (t1, t2), [e] -> begin
      let open Type in
      match t1, t2 with
      | (Nat|Int), (Word8|Word16) ->
        SR.Vanilla,
        compile_exp_vanilla env ae e ^^
        Prim.prim_shiftToWordN env (TaggedSmallWord.shift_of_type t2)

      | (Nat|Int), Word32 ->
        SR.UnboxedWord32,
        compile_exp_vanilla env ae e ^^
        Prim.prim_intToWord32 env

      | (Nat|Int), Word64 ->
        SR.UnboxedWord64,
        compile_exp_vanilla env ae e ^^
        BigNum.truncate_to_word64 env

      | Nat64, Word64
      | Int64, Word64
      | Word64, Nat64
      | Word64, Int64
      | Nat32, Word32
      | Int32, Word32
      | Word32, Nat32
      | Word32, Int32
      | Nat16, Word16
      | Int16, Word16
      | Word16, Nat16
      | Word16, Int16
      | Nat8, Word8
      | Int8, Word8
      | Word8, Nat8
      | Word8, Int8 ->
        compile_exp env ae e

      | Int, Int64 ->
        SR.UnboxedWord64,
        compile_exp_vanilla env ae e ^^
        Func.share_code1 env "Int->Int64" ("n", I32Type) [I64Type] (fun env get_n ->
          get_n ^^
          BigNum.fits_signed_bits env 64 ^^
          E.else_trap_with env "losing precision" ^^
          get_n ^^
          BigNum.truncate_to_word64 env)

      | Int, (Int8|Int16|Int32) ->
        let ty = exp.note.Note.typ in
        StackRep.of_type ty,
        let pty = prim_of_typ ty in
        compile_exp_vanilla env ae e ^^
        Func.share_code1 env (prim_fun_name pty "Int->") ("n", I32Type) [I32Type] (fun env get_n ->
          get_n ^^
          BigNum.fits_signed_bits env (TaggedSmallWord.bits_of_type pty) ^^
          E.else_trap_with env "losing precision" ^^
          get_n ^^
          BigNum.truncate_to_word32 env ^^
          TaggedSmallWord.msb_adjust pty)

      | Nat, Nat64 ->
        SR.UnboxedWord64,
        compile_exp_vanilla env ae e ^^
        Func.share_code1 env "Nat->Nat64" ("n", I32Type) [I64Type] (fun env get_n ->
          get_n ^^
          BigNum.fits_unsigned_bits env 64 ^^
          E.else_trap_with env "losing precision" ^^
          get_n ^^
          BigNum.truncate_to_word64 env)

      | Nat, (Nat8|Nat16|Nat32) ->
        let ty = exp.note.Note.typ in
        StackRep.of_type ty,
        let pty = prim_of_typ ty in
        compile_exp_vanilla env ae e ^^
        Func.share_code1 env (prim_fun_name pty "Nat->") ("n", I32Type) [I32Type] (fun env get_n ->
          get_n ^^
          BigNum.fits_unsigned_bits env (TaggedSmallWord.bits_of_type pty) ^^
          E.else_trap_with env "losing precision" ^^
          get_n ^^
          BigNum.truncate_to_word32 env ^^
          TaggedSmallWord.msb_adjust pty)

      | Char, Word32 ->
        SR.UnboxedWord32,
        compile_exp_vanilla env ae e ^^
        TaggedSmallWord.untag_codepoint

      | (Nat8|Word8|Nat16|Word16), Nat ->
        SR.Vanilla,
        compile_exp_vanilla env ae e ^^
        Prim.prim_shiftWordNtoUnsigned env (TaggedSmallWord.shift_of_type t1)

      | (Int8|Int16), Int ->
        SR.Vanilla,
        compile_exp_vanilla env ae e ^^
        Prim.prim_shiftWordNtoSigned env (TaggedSmallWord.shift_of_type t1)

      | (Nat32|Word32), Nat ->
        SR.Vanilla,
        compile_exp_as env ae SR.UnboxedWord32 e ^^
        Prim.prim_word32toNat env

      | Int32, Int ->
        SR.Vanilla,
        compile_exp_as env ae SR.UnboxedWord32 e ^^
        Prim.prim_word32toInt env

      | (Nat64|Word64), Nat ->
        SR.Vanilla,
        compile_exp_as env ae SR.UnboxedWord64 e ^^
        BigNum.from_word64 env

      | Int64, Int ->
        SR.Vanilla,
        compile_exp_as env ae SR.UnboxedWord64 e ^^
        BigNum.from_signed_word64 env

      | Word32, Char ->
        SR.Vanilla,
        compile_exp_as env ae SR.UnboxedWord32 e ^^
        Func.share_code1 env "Word32->Char" ("n", I32Type) [I32Type]
        TaggedSmallWord.check_and_tag_codepoint

      | Float, Int64 ->
        SR.UnboxedWord64,
        compile_exp_as env ae SR.UnboxedFloat64 e ^^
        G.i (Convert (Wasm.Values.I64 I64Op.TruncSF64))

      | Int64, Float ->
        SR.UnboxedFloat64,
        compile_exp_as env ae SR.UnboxedWord64 e ^^
        G.i (Convert (Wasm.Values.F64 F64Op.ConvertSI64))

      | _ -> SR.Unreachable, todo_trap env "compile_exp" (Arrange_ir.exp exp)
      end

    (* Other prims, unary *)
    | SerializePrim ts, [e] ->
      SR.Vanilla,
      compile_exp_as env ae SR.Vanilla e ^^
      Serialization.serialize env ts ^^
      Blob.of_ptr_size env

    | DeserializePrim ts, [e] ->
      StackRep.of_arity (List.length ts),
      compile_exp_as env ae SR.Vanilla e ^^
      Serialization.deserialize_from_blob false env ts

    | OtherPrim "array_len", [e] ->
      SR.Vanilla,
      compile_exp_vanilla env ae e ^^
      Heap.load_field Arr.len_field ^^
      BigNum.from_word32 env

    | OtherPrim "text_len", [e] ->
      SR.Vanilla, compile_exp_vanilla env ae e ^^ Text.len env
    | OtherPrim "text_iter", [e] ->
      SR.Vanilla, compile_exp_vanilla env ae e ^^ Text.iter env
    | OtherPrim "text_iter_done", [e] ->
      SR.bool, compile_exp_vanilla env ae e ^^ Text.iter_done env
    | OtherPrim "text_iter_next", [e] ->
      SR.Vanilla, compile_exp_vanilla env ae e ^^ Text.iter_next env

    | OtherPrim "blob_size", [e] ->
      SR.Vanilla, compile_exp_vanilla env ae e ^^ Blob.len env
    | OtherPrim "blob_iter", [e] ->
      SR.Vanilla, compile_exp_vanilla env ae e ^^ Blob.iter env
    | OtherPrim "blob_iter_done", [e] ->
      SR.bool, compile_exp_vanilla env ae e ^^ Blob.iter_done env
    | OtherPrim "blob_iter_next", [e] ->
      SR.Vanilla, compile_exp_vanilla env ae e ^^ Blob.iter_next env

    | OtherPrim "abs", [e] ->
      SR.Vanilla,
      compile_exp_vanilla env ae e ^^
      BigNum.compile_abs env

    | OtherPrim "fabs", [e] ->
      SR.UnboxedFloat64,
      compile_exp_as env ae SR.UnboxedFloat64 e ^^
      G.i (Unary (Wasm.Values.F64 F64Op.Abs))

    | OtherPrim "fsqrt", [e] ->
      SR.UnboxedFloat64,
      compile_exp_as env ae SR.UnboxedFloat64 e ^^
      G.i (Unary (Wasm.Values.F64 F64Op.Sqrt))

    | OtherPrim "fceil", [e] ->
      SR.UnboxedFloat64,
      compile_exp_as env ae SR.UnboxedFloat64 e ^^
      G.i (Unary (Wasm.Values.F64 F64Op.Ceil))

    | OtherPrim "ffloor", [e] ->
      SR.UnboxedFloat64,
      compile_exp_as env ae SR.UnboxedFloat64 e ^^
      G.i (Unary (Wasm.Values.F64 F64Op.Floor))

    | OtherPrim "ftrunc", [e] ->
      SR.UnboxedFloat64,
      compile_exp_as env ae SR.UnboxedFloat64 e ^^
      G.i (Unary (Wasm.Values.F64 F64Op.Trunc))

    | OtherPrim "fnearest", [e] ->
      SR.UnboxedFloat64,
      compile_exp_as env ae SR.UnboxedFloat64 e ^^
      G.i (Unary (Wasm.Values.F64 F64Op.Nearest))

    | OtherPrim "fmin", [e; f] ->
      SR.UnboxedFloat64,
      compile_exp_as env ae SR.UnboxedFloat64 e ^^
      compile_exp_as env ae SR.UnboxedFloat64 f ^^
      G.i (Binary (Wasm.Values.F64 F64Op.Min))

    | OtherPrim "fmax", [e; f] ->
      SR.UnboxedFloat64,
      compile_exp_as env ae SR.UnboxedFloat64 e ^^
      compile_exp_as env ae SR.UnboxedFloat64 f ^^
      G.i (Binary (Wasm.Values.F64 F64Op.Max))

    | OtherPrim "fcopysign", [e; f] ->
      SR.UnboxedFloat64,
      compile_exp_as env ae SR.UnboxedFloat64 e ^^
      compile_exp_as env ae SR.UnboxedFloat64 f ^^
      G.i (Binary (Wasm.Values.F64 F64Op.CopySign))

    | OtherPrim "Float->Text", [e] ->
      SR.Vanilla,
      compile_exp_as env ae SR.UnboxedFloat64 e ^^
      compile_unboxed_const (TaggedSmallWord.vanilla_lit Type.Nat8 6) ^^
      compile_unboxed_const (TaggedSmallWord.vanilla_lit Type.Nat8 0) ^^
      E.call_import env "rts" "float_fmt"

    | OtherPrim "fmtFloat->Text", [f; prec; mode] ->
      SR.Vanilla,
      compile_exp_as env ae SR.UnboxedFloat64 f ^^
      compile_exp_vanilla env ae prec ^^
      compile_exp_vanilla env ae mode ^^
      E.call_import env "rts" "float_fmt"

    | OtherPrim "fsin", [e] ->
      SR.UnboxedFloat64,
      compile_exp_as env ae SR.UnboxedFloat64 e ^^
      E.call_import env "rts" "float_sin"

    | OtherPrim "fcos", [e] ->
      SR.UnboxedFloat64,
      compile_exp_as env ae SR.UnboxedFloat64 e ^^
      E.call_import env "rts" "float_cos"

    | OtherPrim "ftan", [e] ->
      SR.UnboxedFloat64,
      compile_exp_as env ae SR.UnboxedFloat64 e ^^
      E.call_import env "rts" "float_tan"

    | OtherPrim "fasin", [e] ->
      SR.UnboxedFloat64,
      compile_exp_as env ae SR.UnboxedFloat64 e ^^
      E.call_import env "rts" "float_arcsin"

    | OtherPrim "facos", [e] ->
      SR.UnboxedFloat64,
      compile_exp_as env ae SR.UnboxedFloat64 e ^^
      E.call_import env "rts" "float_arccos"

    | OtherPrim "fatan", [e] ->
      SR.UnboxedFloat64,
      compile_exp_as env ae SR.UnboxedFloat64 e ^^
      E.call_import env "rts" "float_arctan"

    | OtherPrim "fatan2", [y; x] ->
      SR.UnboxedFloat64,
      compile_exp_as env ae SR.UnboxedFloat64 y ^^
      compile_exp_as env ae SR.UnboxedFloat64 x ^^
      E.call_import env "rts" "float_arctan2"

    | OtherPrim "fexp", [e] ->
      SR.UnboxedFloat64,
      compile_exp_as env ae SR.UnboxedFloat64 e ^^
      E.call_import env "rts" "float_exp"

    | OtherPrim "flog", [e] ->
      SR.UnboxedFloat64,
      compile_exp_as env ae SR.UnboxedFloat64 e ^^
      E.call_import env "rts" "float_log"

    (* Other prims, nullary *)

    | SystemTimePrim, [] ->
      SR.UnboxedWord64,
      Dfinity.get_system_time env

    | OtherPrim "rts_version", [] ->
      SR.Vanilla,
      E.call_import env "rts" "version"

    | OtherPrim "rts_heap_size", [] ->
      SR.Vanilla,
      Heap.get_heap_size env ^^ Prim.prim_word32toNat env

    | OtherPrim "rts_memory_size", [] ->
      SR.Vanilla,
      Heap.get_memory_size ^^ Prim.prim_word32toNat env

    | OtherPrim "rts_total_allocation", [] ->
      SR.Vanilla,
      Heap.get_total_allocation env ^^ BigNum.from_word64 env

    | OtherPrim "rts_reclaimed", [] ->
      SR.Vanilla,
      Heap.get_reclaimed env ^^ BigNum.from_word64 env

    | OtherPrim "rts_max_live_size", [] ->
      SR.Vanilla,
      Heap.get_max_live_size env ^^ BigNum.from_word32 env

    | OtherPrim "rts_callback_table_count", [] ->
      SR.Vanilla,
      ClosureTable.count env ^^ Prim.prim_word32toNat env

    | OtherPrim "rts_callback_table_size", [] ->
      SR.Vanilla,
      ClosureTable.size env ^^ Prim.prim_word32toNat env

    | OtherPrim "crc32Hash", [e] ->
      SR.UnboxedWord32,
      compile_exp_vanilla env ae e ^^
      E.call_import env "rts" "compute_crc32"

    | OtherPrim "idlHash", [e] ->
      SR.Vanilla,
      E.trap_with env "idlHash only implemented in interpreter"


    | OtherPrim "popcnt8", [e] ->
      SR.Vanilla,
      compile_exp_vanilla env ae e ^^
      G.i (Unary (Wasm.Values.I32 I32Op.Popcnt)) ^^
      TaggedSmallWord.msb_adjust Type.Word8
    | OtherPrim "popcnt16", [e] ->
      SR.Vanilla,
      compile_exp_vanilla env ae e ^^
      G.i (Unary (Wasm.Values.I32 I32Op.Popcnt)) ^^
      TaggedSmallWord.msb_adjust Type.Word16
    | OtherPrim "popcnt32", [e] ->
      SR.UnboxedWord32,
      compile_exp_as env ae SR.UnboxedWord32 e ^^
      G.i (Unary (Wasm.Values.I32 I32Op.Popcnt))
    | OtherPrim "popcnt64", [e] ->
      SR.UnboxedWord64,
      compile_exp_as env ae SR.UnboxedWord64 e ^^
      G.i (Unary (Wasm.Values.I64 I64Op.Popcnt))
    | OtherPrim "clz8", [e] -> SR.Vanilla, compile_exp_vanilla env ae e ^^ TaggedSmallWord.clz_kernel Type.Word8
    | OtherPrim "clz16", [e] -> SR.Vanilla, compile_exp_vanilla env ae e ^^ TaggedSmallWord.clz_kernel Type.Word16
    | OtherPrim "clz32", [e] -> SR.UnboxedWord32, compile_exp_as env ae SR.UnboxedWord32 e ^^ G.i (Unary (Wasm.Values.I32 I32Op.Clz))
    | OtherPrim "clz64", [e] -> SR.UnboxedWord64, compile_exp_as env ae SR.UnboxedWord64 e ^^ G.i (Unary (Wasm.Values.I64 I64Op.Clz))
    | OtherPrim "ctz8", [e] -> SR.Vanilla, compile_exp_vanilla env ae e ^^ TaggedSmallWord.ctz_kernel Type.Word8
    | OtherPrim "ctz16", [e] -> SR.Vanilla, compile_exp_vanilla env ae e ^^ TaggedSmallWord.ctz_kernel Type.Word16
    | OtherPrim "ctz32", [e] -> SR.UnboxedWord32, compile_exp_as env ae SR.UnboxedWord32 e ^^ G.i (Unary (Wasm.Values.I32 I32Op.Ctz))
    | OtherPrim "ctz64", [e] -> SR.UnboxedWord64, compile_exp_as env ae SR.UnboxedWord64 e ^^ G.i (Unary (Wasm.Values.I64 I64Op.Ctz))

    | OtherPrim "conv_Char_Text", [e] ->
      SR.Vanilla,
      compile_exp_vanilla env ae e ^^
      Text.prim_showChar env

    | OtherPrim "char_to_upper", [e] ->
      compile_char_to_char_rts env ae e "char_to_upper"

    | OtherPrim "char_to_lower", [e] ->
      compile_char_to_char_rts env ae e "char_to_lower"

    | OtherPrim "char_is_whitespace", [e] ->
      compile_char_to_bool_rts env ae e "char_is_whitespace"

    | OtherPrim "char_is_lowercase", [e] ->
      compile_char_to_bool_rts env ae e "char_is_lowercase"

    | OtherPrim "char_is_uppercase", [e] ->
      compile_char_to_bool_rts env ae e "char_is_uppercase"

    | OtherPrim "char_is_alphabetic", [e] ->
      compile_char_to_bool_rts env ae e "char_is_alphabetic"

    | OtherPrim "print", [e] ->
      SR.unit,
      compile_exp_vanilla env ae e ^^
      Dfinity.print_text env

    (* Other prims, binary*)
    | OtherPrim "Array.init", [_;_] ->
      const_sr SR.Vanilla (Arr.init env)
    | OtherPrim "Array.tabulate", [_;_] ->
      const_sr SR.Vanilla (Arr.tabulate env)
    | OtherPrim "btst8", [_;_] ->
      (* TODO: btstN returns Bool, not a small value *)
      const_sr SR.Vanilla (TaggedSmallWord.btst_kernel env Type.Word8)
    | OtherPrim "btst16", [_;_] ->
      const_sr SR.Vanilla (TaggedSmallWord.btst_kernel env Type.Word16)
    | OtherPrim "btst32", [_;_] ->
      const_sr SR.UnboxedWord32 (TaggedSmallWord.btst_kernel env Type.Word32)
    | OtherPrim "btst64", [_;_] ->
      const_sr SR.UnboxedWord64 (
        let (set_b, get_b) = new_local64 env "b" in
        set_b ^^ compile_const_64 1L ^^ get_b ^^ G.i (Binary (Wasm.Values.I64 I64Op.Shl)) ^^
        G.i (Binary (Wasm.Values.I64 I64Op.And))
      )

    (* Coercions for abstract types *)
    | CastPrim (_,_), [e] ->
      compile_exp env ae e

    (* textual to bytes *)
    | BlobOfIcUrl, [_] ->
      const_sr SR.Vanilla (E.call_import env "rts" "blob_of_principal")
    (* The other direction *)
    | IcUrlOfBlob, [_] ->
      const_sr SR.Vanilla (E.call_import env "rts" "principal_of_blob")

    (* Actor ids are blobs in the RTS *)
    | ActorOfIdBlob _, [e] ->
      compile_exp env ae e

    | SelfRef _, [] ->
      SR.Vanilla,
      Dfinity.get_self_reference env

    | ICReplyPrim ts, [e] ->
      SR.unit, begin match E.mode env with
      | Flags.ICMode | Flags.RefMode ->
        compile_exp_as env ae SR.Vanilla e ^^
        (* TODO: We can try to avoid the boxing and pass the arguments to
          serialize individually *)
        Serialization.serialize env ts ^^
        Dfinity.reply_with_data env
      | _ ->
        E.trap_with env (Printf.sprintf "cannot reply when running locally")
      end

    | ICRejectPrim, [e] ->
      SR.unit, Dfinity.reject env (compile_exp_vanilla env ae e)

    | ICCallerPrim, [] ->
      Dfinity.caller env

    | ICCallPrim, [f;e;k;r] ->
      SR.unit, begin
      (* TBR: Can we do better than using the notes? *)
      let _, _, _, ts1, _ = Type.as_func f.note.Note.typ in
      let _, _, _, ts2, _ = Type.as_func k.note.Note.typ in
      let (set_meth_pair, get_meth_pair) = new_local env "meth_pair" in
      let (set_arg, get_arg) = new_local env "arg" in
      let (set_k, get_k) = new_local env "k" in
      let (set_r, get_r) = new_local env "r" in
      let add_funds = Prelude.add_funds env ae in
      compile_exp_as env ae SR.Vanilla f ^^ set_meth_pair ^^
      compile_exp_as env ae SR.Vanilla e ^^ set_arg ^^
      compile_exp_as env ae SR.Vanilla k ^^ set_k ^^
      compile_exp_as env ae SR.Vanilla r ^^ set_r ^^
      FuncDec.ic_call env ts1 ts2 get_meth_pair get_arg get_k get_r add_funds
      end

    | ICStableRead ty, [] ->
(*
      * On initial install:
           1. return record of nulls
      * On upgrade:
           1. deserialize stable store to v : ty,
           (TODO: inserting null values for missing fields.)
           2. return v
*)
      SR.Vanilla,
      E.call_import env "ic0" "stable_size" ^^
      G.if_ [I32Type]
        (Stabilization.destabilize env ty)
        (let (_, fs) = Type.as_obj ty in
         let fs' = List.map
           (fun f -> (f.Type.lab, fun () -> Opt.null_lit))
            fs in
         Object.lit_raw env fs')

    | ICStableWrite ty, [e] ->
      SR.unit,
      compile_exp_as env ae SR.Vanilla e ^^
      Stabilization.stabilize env ty

    (* Funds *)
    | SystemFundsBalancePrim, [e] ->
      SR.UnboxedWord64,
      compile_exp_as env ae SR.Vanilla e ^^
      Blob.as_ptr_len env ^^
      Dfinity.funds_balance env
    | SystemFundsAddPrim, [e1; e2] ->
      SR.unit,
      compile_exp_as env ae SR.Vanilla e1 ^^
      Blob.as_ptr_len env ^^
      compile_exp_as env ae SR.UnboxedWord64 e2 ^^
      Dfinity.funds_add env
    | SystemFundsAcceptPrim, [e1; e2] ->
      SR.unit,
      compile_exp_as env ae SR.Vanilla e1 ^^
      Blob.as_ptr_len env ^^
      compile_exp_as env ae SR.UnboxedWord64 e2 ^^
      Dfinity.funds_accept env
    | SystemFundsAvailablePrim, [e] ->
      SR.UnboxedWord64,
      compile_exp_as env ae SR.Vanilla e ^^
      Blob.as_ptr_len env ^^
      Dfinity.funds_available env
    | SystemFundsRefundedPrim, [e] ->
      SR.UnboxedWord64,
      compile_exp_as env ae SR.Vanilla e ^^
      Blob.as_ptr_len env ^^
      Dfinity.funds_refunded env
    (* Unknown prim *)
    | _ -> SR.Unreachable, todo_trap env "compile_exp" (Arrange_ir.exp exp)
    end
  | VarE var ->
    Var.get_val env ae var
  | AssignE (e1,e2) ->
    SR.unit,
    let (prepare_code, store_code) = compile_lexp env ae e1 in
    prepare_code ^^
    compile_exp_vanilla env ae e2 ^^
    store_code
  | LitE l ->
    compile_lit env l
  | IfE (scrut, e1, e2) ->
    let code_scrut = compile_exp_as_test env ae scrut in
    let sr1, code1 = compile_exp env ae e1 in
    let sr2, code2 = compile_exp env ae e2 in
    let sr = StackRep.relax (StackRep.join sr1 sr2) in
    sr,
    G.dw_statement scrut.at ^^
    code_scrut ^^
    G.if_
      (StackRep.to_block_type env sr)
      (G.dw_statement e1.at ^^ code1 ^^ StackRep.adjust env sr1 sr)
      (G.dw_statement e2.at ^^ code2 ^^ StackRep.adjust env sr2 sr)
  | BlockE (decs, exp) ->
    let captured = Freevars.captured_vars (Freevars.exp exp) in
    let ae', codeW1 = compile_decs env ae decs captured in
    let (sr, code2) = compile_exp env ae' exp in
    (sr, codeW1 (G.dw_statement exp.at ^^ code2))
  | LabelE (name, _ty, e) ->
    (* The value here can come from many places -- the expression,
       or any of the nested returns. Hard to tell which is the best
       stack representation here.
       So let’s go with Vanilla. *)
    SR.Vanilla,
    G.block_ (StackRep.to_block_type env SR.Vanilla) (
      G.with_current_depth (fun depth ->
        let ae1 = VarEnv.add_label ae name depth in
        compile_exp_vanilla env ae1 e
      )
    )
  | LoopE e ->
    SR.Unreachable,
    let ae' = VarEnv.{ ae with lvl = NotTopLvl } in
    G.loop_ [] (compile_exp_unit env ae' e ^^ G.i (Br (nr 0l))
    )
    ^^
   G.i Unreachable
  | SwitchE (e, cs) ->
    SR.Vanilla,
    let code1 = compile_exp_vanilla env ae e in
    let (set_i, get_i) = new_local env "switch_in" in
    let (set_j, get_j) = new_local env "switch_out" in

    let rec go env dw_ty0 = function
      | [] -> dw_ty0, CanFail (fun k -> k)
      | {it={pat; exp=e}; _}::cs ->
          let ae1, dw_ty1, code1, dw = compile_pat_local env ae pat in
          let dw_ty2, code2 = go env (dw_ty0 ^^ dw_ty1) cs in
          dw_ty2,
          orElse ( CannotFail (get_i ^^ G.dw_statement pat.at) ^^^
                   code1 ^^^
                   CannotFail G.(dw_statement e.at ^^
                                 dw_tag
                                   (Die.LexicalBlock e.at.left)
                                   (dw ^^ compile_exp_vanilla env ae1 e) ^^
                                 set_j))
                 code2
          in
      let dw_ty, code2 = go env G.nop cs in
      dw_ty ^^ G.dw_statement e.at ^^ code1 ^^ set_i ^^ orTrap env code2 ^^ get_j
  (* Async-wait lowering support features *)
  | DeclareE (name, _, e) ->
<<<<<<< HEAD
    let ae1, i = VarEnv.add_local_with_offset env ae name exp.note.Ir_def.Note.typ exp.at 1l in
=======
    let (ae1, i) = VarEnv.add_local_with_heap_ind env ae name in
>>>>>>> a4aeb7ce
    let sr, code = compile_exp env ae1 e in
    sr,
    MutBox.alloc env ^^ G.i (LocalSet (nr i)) ^^
    code
  | DefineE (name, _, e) ->
    SR.unit,
    compile_exp_vanilla env ae e ^^
    Var.set_val env ae name
  | FuncE (x, sort, control, typ_binds, args, res_tys, e) ->
    let captured = Freevars.captured exp in
    let return_tys = match control with
      | Type.Returns -> res_tys
      | Type.Replies -> []
      | Type.Promises -> assert false in
    let return_arity = List.length return_tys in
    let mk_body env1 ae1 = compile_exp_as env1 ae1 (StackRep.of_arity return_arity) e in
    FuncDec.lit env ae x sort control captured args mk_body return_tys exp.at
  | SelfCallE (ts, exp_f, exp_k, exp_r) ->
    SR.unit,
    let (set_closure_idx, get_closure_idx) = new_local env "closure_idx" in
    let (set_k, get_k) = new_local env "k" in
    let (set_r, get_r) = new_local env "r" in
    let mk_body env1 ae1 = compile_exp_as env1 ae1 SR.unit exp_f in
    let captured = Freevars.captured exp_f in
    let add_funds = Prelude.add_funds env ae in
    FuncDec.async_body env ae ts captured mk_body exp.at ^^
    set_closure_idx ^^

    compile_exp_as env ae SR.Vanilla exp_k ^^ set_k ^^
    compile_exp_as env ae SR.Vanilla exp_r ^^ set_r ^^

    FuncDec.ic_call env Type.[Prim Word32] ts
      ( Dfinity.get_self_reference env ^^
        Dfinity.actor_public_field env (Dfinity.async_method_name))
      (get_closure_idx ^^ BoxedSmallWord.box env)
      get_k
      get_r add_funds
  | ActorE (ds, fs, _, _) ->
    fatal "Local actors not supported by backend"
  | NewObjE (Type.(Object | Module | Memory) as _sort, fs, _) ->
    (*
    We can enable this warning once we treat everything as static that
    mo_frontend/static.ml accepts, including _all_ literals.
    if sort = Type.Module then Printf.eprintf "%s" "Warning: Non-static module\n";
    *)
    SR.Vanilla,
    let fs' = fs |> List.map
      (fun (f : Ir.field) -> (f.it.name, fun () ->
        if Object.is_mut_field env exp.note.Note.typ f.it.name
        then Var.get_aliased_box env ae f.it.var
        else Var.get_val_vanilla env ae f.it.var)) in
    Object.lit_raw env fs'
  | _ -> SR.unit, todo_trap env "compile_exp" (Arrange_ir.exp exp)

and compile_exp_as env ae sr_out e =
  G.with_region e.at (
    match sr_out, e.it with
    (* Some optimizations for certain sr_out and expressions *)
    | _ , BlockE (decs, exp) ->
      let captured = Freevars.captured_vars (Freevars.exp exp) in
      let ae', codeW1 = compile_decs env ae decs captured in
      let code2 = compile_exp_as env ae' sr_out exp in
      codeW1 code2
    (* Fallback to whatever stackrep compile_exp chooses *)
    | _ ->
      let sr_in, code = compile_exp env ae e in
      code ^^ StackRep.adjust env sr_in sr_out
  )

and compile_exp_ignore env ae e =
  let sr, code = compile_exp env ae e in
  code ^^ StackRep.drop env sr

and compile_exp_as_opt env ae sr_out_o e =
  let sr_in, code = compile_exp env ae e in
  G.with_region e.at (
    code ^^
    match sr_out_o with
    | None -> StackRep.drop env sr_in
    | Some sr_out -> StackRep.adjust env sr_in sr_out
  )

and compile_exp_vanilla (env : E.t) ae exp =
  compile_exp_as env ae SR.Vanilla exp

and compile_exp_unit (env : E.t) ae exp =
  compile_exp_as env ae SR.unit exp

(* compiles to something that works with IfE or Eqz
   (SR.UnboxedWord32 or SR.Vanilla are _both_ ok)
*)
and compile_exp_as_test env ae e =
  let sr, code = compile_exp env ae e in
  code ^^
  (if sr != SR.bool then StackRep.adjust env sr SR.Vanilla else G.nop)

(* Compile a prim of type Char -> Char to a RTS call. *)
and compile_char_to_char_rts env ae exp rts_fn =
  SR.Vanilla,
  compile_exp_as env ae SR.Vanilla exp ^^
  TaggedSmallWord.untag_codepoint ^^
  E.call_import env "rts" rts_fn ^^
  TaggedSmallWord.tag_codepoint

(* Compile a prim of type Char -> Bool to a RTS call. The RTS function should
   have type int32_t -> int32_t where the return value is 0 for 'false' and 1
   for 'true'. *)
and compile_char_to_bool_rts (env : E.t) (ae : VarEnv.t) exp rts_fn =
  SR.bool,
  compile_exp_as env ae SR.Vanilla exp ^^
  TaggedSmallWord.untag_codepoint ^^
  (* The RTS function returns Motoko True/False values (which are represented as
     1 and 0, respectively) so we don't need any marshalling *)
  E.call_import env "rts" rts_fn

(*
The compilation of declarations (and patterns!) needs to handle mutual recursion.
This requires conceptually three passes:
 1. First we need to collect all names bound in a block,
    and find locations for then (which extends the environment).
    The environment is extended monotonously: The type-checker ensures that
    a Block does not bind the same name twice.
    We would not need to pass in the environment, just out ... but because
    it is bundled in the E.t type, threading it through is also easy.

 2. We need to allocate memory for them, and store the pointer in the
    WebAssembly local, so that they can be captured by closures.

 3. We go through the declarations, generate the actual code and fill the
    allocated memory.
    This includes creating the actual closure references.

We could do this in separate functions, but I chose to do it in one
 * it means all code related to one constructor is in one place and
 * when generating the actual code, we still “know” the id of the local that
   has the memory location, and don’t have to look it up in the environment.

The first phase works with the `pre_env` passed to `compile_dec`,
while the third phase is a function that expects the final environment. This
enabled mutual recursion.
*)


and compile_lit_pat env l =
  match l with
  | NullLit ->
    compile_lit_as env SR.Vanilla l ^^
    G.i (Compare (Wasm.Values.I32 I32Op.Eq))
  | BoolLit true ->
    G.nop
  | BoolLit false ->
    G.i (Test (Wasm.Values.I32 I32Op.Eqz))
  | (NatLit _ | IntLit _) ->
    compile_lit_as env SR.Vanilla l ^^
    BigNum.compile_eq env
  | Nat8Lit _ ->
    compile_lit_as env SR.Vanilla l ^^
    compile_eq env Type.(Prim Nat8)
  | Nat16Lit _ ->
    compile_lit_as env SR.Vanilla l ^^
    compile_eq env Type.(Prim Nat16)
  | Nat32Lit _ ->
    BoxedSmallWord.unbox env ^^
    compile_lit_as env SR.UnboxedWord32 l ^^
    compile_eq env Type.(Prim Nat32)
  | Nat64Lit _ ->
    BoxedWord64.unbox env ^^
    compile_lit_as env SR.UnboxedWord64 l ^^
    compile_eq env Type.(Prim Nat64)
  | Int8Lit _ ->
    compile_lit_as env SR.Vanilla l ^^
    compile_eq env Type.(Prim Int8)
  | Int16Lit _ ->
    compile_lit_as env SR.Vanilla l ^^
    compile_eq env Type.(Prim Int16)
  | Int32Lit _ ->
    BoxedSmallWord.unbox env ^^
    compile_lit_as env SR.UnboxedWord32 l ^^
    compile_eq env Type.(Prim Int32)
  | Int64Lit _ ->
    BoxedWord64.unbox env ^^
    compile_lit_as env SR.UnboxedWord64 l ^^
    compile_eq env Type.(Prim Int64)
  | Word8Lit _ ->
    compile_lit_as env SR.Vanilla l ^^
    compile_eq env Type.(Prim Word8)
  | Word16Lit _ ->
    compile_lit_as env SR.Vanilla l ^^
    compile_eq env Type.(Prim Word16)
  | Word32Lit _ ->
    BoxedSmallWord.unbox env ^^
    compile_lit_as env SR.UnboxedWord32 l ^^
    compile_eq env Type.(Prim Word32)
  | CharLit _ ->
    compile_lit_as env SR.Vanilla l ^^
    compile_eq env Type.(Prim Char)
  | Word64Lit _ ->
    BoxedWord64.unbox env ^^
    compile_lit_as env SR.UnboxedWord64 l ^^
    compile_eq env Type.(Prim Word64)
  | TextLit t
  | BlobLit t ->
    compile_lit_as env SR.Vanilla l ^^
    Text.compare env Operator.EqOp
  | FloatLit _ ->
    todo_trap env "compile_lit_pat" (Arrange_ir.lit l)

and fill_pat env ae pat : patternCode =
  PatCode.with_region pat.at @@
  match pat.it with
  | WildP -> CannotFail (G.i Drop)
  | OptP p ->
      let (set_x, get_x) = new_local env "opt_scrut" in
      CanFail (fun fail_code ->
        set_x ^^
        get_x ^^
        Opt.is_some env ^^
        G.if_ []
          ( get_x ^^
            Opt.project ^^
            with_fail fail_code (fill_pat env ae p)
          )
          fail_code
      )
  | TagP (l, p) ->
      let (set_x, get_x) = new_local env "tag_scrut" in
      CanFail (fun fail_code ->
        set_x ^^
        get_x ^^
        Variant.test_is env l ^^
        G.if_ []
          ( get_x ^^
            Variant.project ^^
            with_fail fail_code (fill_pat env ae p)
          )
          fail_code
      )
  | LitP l ->
      CanFail (fun fail_code ->
        compile_lit_pat env l ^^
        G.if_ [] G.nop fail_code)
  | VarP name ->
      CannotFail (Var.set_val env ae name)
  | TupP ps ->
      let (set_i, get_i) = new_local env "tup_scrut" in
      let rec go i = function
        | [] -> CannotFail G.nop
        | p::ps ->
          let code1 = fill_pat env ae p in
          let code2 = go (Int32.add i 1l) ps in
          CannotFail (get_i ^^ Tuple.load_n i) ^^^ code1 ^^^ code2 in
      CannotFail set_i ^^^ go 0l ps
  | ObjP pfs ->
      let project = compile_load_field env pat.note in
      let (set_i, get_i) = new_local env "obj_scrut" in
      let rec go = function
        | [] -> CannotFail G.nop
        | {it={name; pat}; _}::pfs' ->
          let code1 = fill_pat env ae pat in
          let code2 = go pfs' in
          CannotFail (get_i ^^ project name) ^^^ code1 ^^^ code2 in
      CannotFail set_i ^^^ go pfs
  | AltP (p1, p2) ->
      let code1 = fill_pat env ae p1 in
      let code2 = fill_pat env ae p2 in
      let (set_i, get_i) = new_local env "alt_scrut" in
      CannotFail set_i ^^^
      orElse (CannotFail get_i ^^^ code1)
             (CannotFail get_i ^^^ code2)

and alloc_pat_local env ae pat =
  let d = Freevars.pat pat in
  AllocHow.M.fold (fun v typ (dw_ty, ae, dw) ->
    let ae1, ix = VarEnv.add_direct_local env ae v typ pat.at in
    let prereq_type = G.dw_tag_no_children (Die.Type typ) in
    G.(dw_ty ^^ prereq_type, ae1, dw ^^ dw_tag_no_children (Die.Variable (v, pat.at.left, typ, Int32.to_int ix)))
  ) d (G.nop, ae, G.nop)

and alloc_pat env ae how pat : VarEnv.t * G.t * G.t  =
  (fun (ae, code, dw) -> (ae, G.with_region pat.at code, dw)) @@
  let d = Freevars.pat pat in
  AllocHow.M.fold (fun v ty (ae, code0, dw0) ->
    let ae1, code1, dw1 = AllocHow.add_local env ae how v ty pat.at
    in (ae1, code0 ^^ code1, dw0 ^^ dw1)
  ) d (ae, G.nop, G.nop)

and compile_pat_local env ae pat : VarEnv.t * G.t * patternCode * G.t =
  (* It returns:
     - the extended environment
     - the DWARF code declaring prerequisite types
     - the code to do the pattern matching.
       This expects the  undestructed value is on top of the stack,
       consumes it, and fills the heap
       If the pattern does not match, it branches to the depth at fail_depth.
     - the DWARF code declaring the variable
  *)
  let dw_ty, ae1, dw = alloc_pat_local env ae pat in
  let fill_code = fill_pat env ae1 pat in
  ae1, dw_ty, fill_code, dw

(* Used for let patterns: If the patterns is an n-ary tuple pattern,
   we want to compile the expression accordingly, to avoid the reboxing.
*)
and compile_n_ary_pat env ae how pat =
  (* It returns:
     - the extended environment
     - the code to allocate memory
     - the arity
     - the code to do the pattern matching:
       This expects the  undestructed value is on top of the stack,
       consumes it, and fills the heap.
       If the pattern does not match, it branches to the depth at fail_depth.
     - the code declaring the DWARF variables.
  *)
  let ae1, alloc_code, dw = alloc_pat env ae how pat in
  let arity, fill_code =
    (fun (sr, code) -> sr, G.with_region pat.at code) @@
    match pat.it with
    (* Nothing to match: Do not even put something on the stack *)
    | WildP -> None, G.nop
    (* The good case: We have a tuple pattern *)
    | TupP ps when List.length ps <> 1 ->
      Some (SR.UnboxedTuple (List.length ps)),
      (* We have to fill the pattern in reverse order, to take things off the
         stack. This is only ok as long as patterns have no side effects.
      *)
      G.concat_mapi (fun i p -> orTrap env (fill_pat env ae1 p)) (List.rev ps)
    (* The general case: Create a single value, match that. *)
    | _ ->
      Some SR.Vanilla,
      orTrap env (fill_pat env ae1 pat)
  in (ae1, alloc_code, arity, fill_code, dw)

and compile_dec env pre_ae how v2en dec : VarEnv.t * G.t * (VarEnv.t -> scope_wrap) =
  (fun (pre_ae, alloc_code, mk_code, wrap) ->
       (pre_ae, G.with_region dec.at alloc_code, fun ae body_code ->
         G.with_region dec.at (mk_code ae) ^^ wrap body_code)) @@
  match dec.it with
  (* A special case for public methods *)
  (* This relies on the fact that in the top-level mutually recursive group, no shadowing happens. *)
  | LetD ({it = VarP v; _}, e) when E.NameEnv.mem v v2en ->
    let const, fill = compile_const_exp env pre_ae e in
    let fi = match const with
      | (_, Const.Message fi) -> fi
      | _ -> assert false in
    let pre_ae1 = VarEnv.add_local_public_method pre_ae v e.note.Ir_def.Note.typ dec.at (fi, (E.NameEnv.find v v2en)) in
    G.(pre_ae1, nop, (fun ae -> fill env ae; nop), unmodified)

  (* A special case for constant expressions *)
  | LetD (p, e) when Ir_utils.is_irrefutable p && e.note.Note.const ->
    let extend, fill = compile_const_dec env pre_ae dec in
    G.(extend pre_ae, nop, (fun ae -> fill env ae; nop), unmodified)

  | LetD (p, e) ->
    let (pre_ae1, alloc_code, pat_arity, fill_code, dw) = compile_n_ary_pat env pre_ae how p in
    ( pre_ae1, alloc_code,
      (fun ae -> G.dw_statement dec.at ^^ compile_exp_as_opt env ae pat_arity e ^^ fill_code),
      fun body -> G.dw_tag (Die.LexicalBlock dec.at.left) (dw ^^ body)
    )

  | VarD (name, _, e) ->
    assert AllocHow.(match M.find_opt name how with
                     | Some (LocalMut | StoreHeap | StoreStatic) -> true
                     | _ -> false);
      let pre_ae1, alloc_code, dw = AllocHow.add_local env pre_ae how name e.note.Note.typ dec.at in

      ( pre_ae1,
        alloc_code,
        (fun ae -> G.dw_statement dec.at ^^ compile_exp_vanilla env ae e ^^ Var.set_val env ae name),
        fun body_code -> G.dw_tag (Die.LexicalBlock dec.at.left) (dw ^^ body_code)
      )

and compile_decs_public env pre_ae decs v2en captured_in_body : VarEnv.t * scope_wrap =
  let how = AllocHow.decs pre_ae decs captured_in_body in
  let rec go pre_ae = function
    | []          -> (pre_ae, G.nop, fun _ -> unmodified)
    | [dec]       -> compile_dec env pre_ae how v2en dec
    | (dec::decs) ->
        let (pre_ae1, alloc_code1, mk_codeW1) = compile_dec env pre_ae how v2en dec in
        let (pre_ae2, alloc_code2, mk_codeW2) = go              pre_ae1 decs in
        ( pre_ae2,
          alloc_code1 ^^ alloc_code2,
          fun ae -> let codeW1 = mk_codeW1 ae in
                    let codeW2 = mk_codeW2 ae in
                    fun body_code -> codeW1 (codeW2 body_code)
        ) in
  let (ae1, alloc_code, mk_codeW) = go pre_ae decs in
  (ae1, fun body_code -> alloc_code ^^ mk_codeW ae1 body_code)

and compile_decs env ae decs captured_in_body : VarEnv.t * scope_wrap =
  compile_decs_public env ae decs E.NameEnv.empty captured_in_body

(* This compiles expressions determined to be const as per the analysis in
   ir_passes/const.ml. See there for more details.
*)
and compile_const_exp env pre_ae exp : Const.t * (E.t -> VarEnv.t -> unit) =
  match exp.it with
  | FuncE (name, sort, control, typ_binds, args, res_tys, e) ->
      let return_tys = match control with
        | Type.Returns -> res_tys
        | Type.Replies -> []
        | Type.Promises -> assert false in
      let mk_body env ae =
        List.iter (fun v ->
          if not (VarEnv.NameEnv.mem v ae.VarEnv.vars)
          then fatal "internal error: const \"%s\": captures \"%s\", not found in static environment\n" name v
        ) (Freevars.M.keys (Freevars.exp e));
        G.dw_statement e.at ^^ compile_exp_as env ae (StackRep.of_arity (List.length return_tys)) e in
      FuncDec.closed env sort control name args mk_body return_tys exp.at
  | BlockE (decs, e) ->
    let (extend, fill1) = compile_const_decs env pre_ae decs in
    let ae' = extend pre_ae in
    let (c, fill2) = compile_const_exp env ae' e in
    (c, fun env ae ->
      let ae' = extend ae in
      fill1 env ae';
      fill2 env ae')
  | VarE v ->
    let c =
      match VarEnv.lookup_var pre_ae v with
      | Some (VarEnv.Const c) -> c
      | _ -> fatal "compile_const_exp/VarE: \"%s\" not found" v
    in
    (c, fun _ _ -> ())
  | NewObjE (Type.(Object | Module | Memory), fs, _) ->
    let static_fs = List.map (fun f ->
          let st =
            match VarEnv.lookup_var pre_ae f.it.var with
            | Some (VarEnv.Const c) -> c
            | _ -> fatal "compile_const_exp/ObjE: \"%s\" not found" f.it.var
          in f.it.name, st) fs
    in
    (Const.t_of_v (Const.Obj static_fs), fun _ _ -> ())
  | PrimE (DotPrim name, [e]) ->
    let (object_ct, fill) = compile_const_exp env pre_ae e in
    let fs = match object_ct with
      | _, Const.Obj fs -> fs
      | _ -> fatal "compile_const_exp/DotE: not a static object" in
    let member_ct = List.assoc name fs in
    (member_ct, fill)
  | PrimE (ProjPrim i, [e]) ->
    let (object_ct, fill) = compile_const_exp env pre_ae e in
    let cs = match object_ct with
      | _, Const.Array cs -> cs
      | _ -> fatal "compile_const_exp/ProjE: not a static tuple" in
    (List.nth cs i, fill)
  | LitE l -> Const.(t_of_v (Lit (const_lit_of_lit l))), (fun _ _ -> ())
  | PrimE (TupPrim, []) -> Const.t_of_v Const.Unit, (fun _ _ -> ())
  | PrimE (ArrayPrim (Const, _), es)
  | PrimE (TupPrim, es) ->
    let (cs, fills) = List.split (List.map (compile_const_exp env pre_ae) es) in
    Const.t_of_v (Const.Array cs),
    (fun env ae -> List.iter (fun fill -> fill env ae) fills)

  | _ -> assert false

and compile_const_decs env pre_ae decs : (VarEnv.t -> VarEnv.t) * (E.t -> VarEnv.t -> unit) =
  let rec go pre_ae = function
    | []          -> (fun ae -> ae), (fun _ _ -> ())
    | [dec]       -> compile_const_dec env pre_ae dec
    | (dec::decs) ->
        let (extend1, fill1) = compile_const_dec env pre_ae dec in
        let pre_ae1 = extend1 pre_ae in
        let (extend2, fill2) = go                    pre_ae1 decs in
        (fun ae -> extend2 (extend1 ae)),
        (fun env ae -> fill1 env ae; fill2 env ae) in
  go pre_ae decs

and destruct_const_pat ae pat const : VarEnv.t = match pat.it with
  | WildP -> ae
  | VarP v -> VarEnv.add_local_const ae v pat.note pat.at const
  | ObjP pfs ->
    let fs = match const with (_, Const.Obj fs) -> fs | _ -> assert false in
    List.fold_left (fun ae (pf : pat_field) ->
      match List.find_opt (fun (n, _) -> pf.it.name = n) fs with
      | Some (_, c) -> destruct_const_pat ae pf.it.pat c
      | None -> assert false
    ) ae pfs
  | AltP (p1, p2) -> destruct_const_pat ae p1 const
  | TupP ps ->
    let cs = match const with (_ , Const.Array cs) -> cs | (_, Const.Unit) -> [] | _ -> assert false in
    List.fold_left2 destruct_const_pat ae ps cs
  | LitP _ -> raise (Invalid_argument "LitP in static irrefutable pattern")
  | OptP _ -> raise (Invalid_argument "OptP in static irrefutable pattern")
  | TagP _ -> raise (Invalid_argument "TagP in static irrefutable pattern")

and compile_const_dec env pre_ae dec : (VarEnv.t -> VarEnv.t) * (E.t -> VarEnv.t -> unit) =
  (* This returns a _function_ to extend the VarEnv, instead of doing it, because
  it needs to be extended twice: Once during the pass that gets the outer, static values
  (no forward references), and then to implement the `fill`, which compiles the bodies
  of functions (may contain forward references.) *)
  match dec.it with
  (* This should only contain constants (cf. is_const_exp) *)
  | LetD (p, e) ->
    let (const, fill) = compile_const_exp env pre_ae e in
    (fun ae -> destruct_const_pat ae p const),
    (fun env ae -> fill env ae)

  | VarD _ -> fatal "compile_const_dec: Unexpected VarD"

and compile_init_func mod_env ((cu, _flavor) : Ir.prog) =
  match cu with
  | LibU _ -> fatal "compile_start_func: Cannot compile library"
  | ProgU ds ->
    Func.define_built_in mod_env "init" [] [] (fun env ->
      let _ae, codeW = compile_decs env VarEnv.empty_ae ds Freevars.S.empty in
      G.dw_tag Flags.(Die.Compile_unit (!compilation_dir, !compilation_unit))
        (codeW G.nop)
    )
  | ActorU (as_opt, ds, fs, up, _t) ->
    main_actor as_opt mod_env ds fs up

and export_actor_field env  ae (f : Ir.field) =
  (* A public actor field is guaranteed to be compiled as a PublicMethod *)
  let fi =
    match VarEnv.lookup_var ae f.it.var with
    | Some (VarEnv.PublicMethod (fi, _)) -> fi
    | _ -> assert false in

  E.add_export env (nr {
    name = Wasm.Utf8.decode (match E.mode env with
      | Flags.ICMode | Flags.RefMode ->
        Mo_types.Type.(
        match normalize f.note with
        |  Func(Shared sort,_,_,_,_) ->
           (match sort with
            | Write -> "canister_update " ^ f.it.name
            | Query -> "canister_query " ^ f.it.name)
        | _ -> assert false)
      | _ -> assert false);
    edesc = nr (FuncExport (nr fi))
  })

(* Main actor *)
and main_actor as_opt mod_env ds fs up =
  Func.define_built_in mod_env "init" [] [] (fun env ->
    let ae0 = VarEnv.empty_ae in

    let captured = Freevars.captured_vars (Freevars.actor ds fs up) in

    (* Add any params to the environment *)
    (* Captured ones need to go into static memory, the rest into locals *)
    let args = match as_opt with None -> [] | Some as_ -> as_ in
(*    let arg_names_tys = List.map (fun a -> a.it, a.note) args in
    let ae1, setters = VarEnv.add_argument_locals env ae0 Source.no_region arg_names_tys in
*)
    let arg_names_tys = List.map (fun a -> a.it, a.note) args in
    (*let arg_names = List.map (fun a -> a.it) args in
    let arg_tys = List.map (fun a -> a.note) args in*)
    let as_local n = not (Freevars.S.mem n captured) in
    let ae1, setters = VarEnv.add_arguments env ae0 Source.no_region as_local arg_names_tys in

    (* Reverse the fs, to a map from variable to exported name *)
    let v2en = E.NameEnv.from_list (List.map (fun f -> (f.it.var, f.it.name)) fs) in

    (* Compile the declarations *)
    let ae2, decls_codeW = compile_decs_public env ae1 ds v2en
      (Freevars.captured_vars (Freevars.upgrade up))
    in

    (* Export the public functions *)
    List.iter (export_actor_field env ae2) fs;

    (* Export upgrade hooks *)
    Func.define_built_in env "pre_exp" [] [] (fun env ->
      compile_exp_as env ae2 SR.unit up.pre);
    Func.define_built_in env "post_exp" [] [] (fun env ->
      compile_exp_as env ae2 SR.unit up.post);
    Dfinity.export_upgrade_methods env;

    let arg_tys = List.map snd arg_names_tys in
    (* Deserialize any arguments *)
    begin match as_opt with
     | None
     | Some [] ->
       (* Liberally accept empty as well as unit argument *)
       assert (arg_tys = []);
       Dfinity.system_call env "ic0" "msg_arg_data_size" ^^
       G.if_ [] (Serialization.deserialize env arg_tys) G.nop
     | Some (_ :: _) ->
       Serialization.deserialize env arg_tys ^^
       G.concat_map (Var.set_val env ae1) List.(rev_map fst arg_names_tys)
    end ^^
    (* Continue with decls *)
    G.dw_tag Flags.(Die.Compile_unit (!compilation_dir, !compilation_unit))
      (decls_codeW G.nop)
  )

and conclude_module env start_fi_o =

  FuncDec.export_async_method env;

  let static_roots = GC.store_static_roots env in
  (* declare before building GC *)

  (* add beginning-of-heap pointer, may be changed by linker *)
  (* needs to happen here now that we know the size of static memory *)
  let set_heap_base = E.add_global32_delayed env "__heap_base" Immutable in
  E.export_global env "__heap_base";

  Heap.register env;
  GC.register env static_roots;
  Dfinity.register env;

  set_heap_base (E.get_end_of_static_memory env);

  (* Wrap the start function with the RTS initialization *)
  let rts_start_fi = E.add_fun env "rts_start" (Func.of_body env [] [] (fun env1 ->
    E.call_import env "rts" "init" ^^
    match start_fi_o with
    | Some fi ->
      G.i (Call fi)
    | None ->
      Lifecycle.set env Lifecycle.PreInit
  )) in

  Dfinity.default_exports env;

  let func_imports = E.get_func_imports env in
  let ni = List.length func_imports in
  let ni' = Int32.of_int ni in

  let other_imports = E.get_other_imports env in

  let memories = [nr {mtype = MemoryType {min = E.mem_size env; max = None}} ] in

  let funcs = E.get_funcs env in

  let data = List.map (fun (offset, init) -> nr {
    index = nr 0l;
    offset = nr (G.to_instr_list (compile_unboxed_const offset));
    init;
    }) (E.get_static_memory env) in

  let elems = List.map (fun (fi, fp) -> nr {
    index = nr 0l;
    offset = nr (G.to_instr_list (compile_unboxed_const fp));
    init = [ nr fi ];
    }) (E.get_elems env) in

  let table_sz = E.get_end_of_table env in

  let module_ = {
      types = List.map nr (E.get_types env);
      funcs = List.map (fun (f,_,_) -> f) funcs;
      tables = [ nr { ttype = TableType ({min = table_sz; max = Some table_sz}, FuncRefType) } ];
      elems;
      start = Some (nr rts_start_fi);
      globals = E.get_globals env;
      memories;
      imports = func_imports @ other_imports;
      exports = E.get_exports env;
      data
    } in

  let emodule =
    let open Wasm_exts.CustomModule in
    { module_;
      dylink = None;
      name = {
        module_ = None;
        function_names =
            List.mapi (fun i (f,n,_) -> Int32.(add ni' (of_int i), n)) funcs;
        locals_names =
            List.mapi (fun i (f,_,ln) -> Int32.(add ni' (of_int i), ln)) funcs;
      };
    } in

  match E.get_rts env with
  | None -> emodule
  | Some rts -> Linking.LinkModule.link emodule "rts" rts

let compile mode module_name rts (prog : Ir.prog) : Wasm_exts.CustomModule.extended_module =
  let env = E.mk_global mode rts Dfinity.trap_with Lifecycle.end_ in

  Heap.register_globals env;
  Stack.register_globals env;

  Dfinity.system_imports env;
  RTS.system_imports env;
  RTS_Exports.system_exports env;

  compile_init_func env prog;
  let start_fi_o = match E.mode env with
    | Flags.(ICMode | RefMode) ->
      Dfinity.export_init env;
      None
    | Flags.WASIMode ->
      Dfinity.export_wasi_start env;
      None
    | Flags.WasmMode ->
      Some (nr (E.built_in env "init"))
  in

  conclude_module env start_fi_o<|MERGE_RESOLUTION|>--- conflicted
+++ resolved
@@ -4952,24 +4952,12 @@
     | Some l -> not (is_non_local l)
     | None -> assert false
 
-<<<<<<< HEAD
   let add_binding name ty at b bs = NameEnv.add name (b, ty, at) bs
 
-  let _add_metadata name ty srcloc = NameEnv.update name (function Some (b, _, _) -> Some (b, ty, srcloc) | v -> v)
-
-  let reuse_local_with_offset (ae : t) name ty at i off =
-      { ae with vars = add_binding name ty at (HeapInd (i, off)) ae.vars }
-
-  let add_local_with_offset env (ae : t) name ty at off =
+  let add_local_with_heap_ind env (ae : t) name ty at =
       let i = E.add_anon_local env I32Type in
       E.add_local_name env i name;
-      (reuse_local_with_offset ae name ty at i off, i)
-=======
-  let add_local_with_heap_ind env (ae : t) name =
-      let i = E.add_anon_local env I32Type in
-      E.add_local_name env i name;
-      ({ ae with vars = NameEnv.add name (HeapInd i) ae.vars }, i)
->>>>>>> a4aeb7ce
+      ({ ae with vars = add_binding name ty at (HeapInd i) ae.vars }, i)
 
   let add_local_heap_static (ae : t) name ty at ptr =
       { ae with vars = add_binding name ty at (HeapStatic ptr) ae.vars }
@@ -4989,16 +4977,6 @@
       (add_local_local env ae name ty srcloc i, i)
 
   (* Adds the names to the environment and returns a list of setters *)
-(*<<<<<<< HEAD
-  let rec add_argument_locals env (ae : t) at = function
-    | [] -> ae, []
-    | (name, ty) :: rest ->
-      let i = E.add_anon_local env I32Type in
-      E.add_local_name env i name;
-      let ae' = { ae with vars = add_binding name ty at (Local i) ae.vars } in
-      let (ae_final, setters) = add_argument_locals env ae' at rest
-      in (ae_final, G.i (LocalSet (nr i)) :: setters)
-=======*)
   let rec add_arguments env (ae : t) at as_local = function
     | [] -> ae, []
     | (name, ty) :: names_tys ->
@@ -5094,18 +5072,11 @@
         let dw = G.dw_tag_no_children (Die.Variable (* FIXME: Constant? *) (var, at.left, ty, Int32.to_int j))
         in ae2, fun body -> restore_code ^^ dw ^^ body
       )
-<<<<<<< HEAD
-    | Some (HeapInd (i, off), ty, at) ->
+    | Some (HeapInd i, ty, at) ->
       ( G.i (LocalGet (nr i))
       , fun new_env ae1 ->
-        let ae2, j = VarEnv.add_local_with_offset new_env ae1 var ty at off in
+        let ae2, j = VarEnv.add_local_with_heap_ind new_env ae1 var ty at in
         let dw = G.dw_tag_no_children (Die.Variable(* FIXME: Indirect *) (var, at.left, ty, Int32.to_int j)) in
-=======
-    | Some (HeapInd i) ->
-      ( G.i (LocalGet (nr i))
-      , fun new_env ae1 ->
-        let ae2, j = VarEnv.add_local_with_heap_ind new_env ae1 var in
->>>>>>> a4aeb7ce
         let restore_code = G.i (LocalSet (nr j))
         in ae2, fun body -> restore_code ^^ dw ^^ body
       )
@@ -5213,13 +5184,6 @@
       let ae1, setters = VarEnv.add_argument_locals env ae0 at arg_names_tys in
       Serialization.deserialize env (List.map snd arg_names_tys) ^^
       G.concat (List.rev setters) ^^
-(*=======
-      let arg_names = List.map (fun a -> a.it) args in
-      let arg_tys = List.map (fun a -> a.note) args in
-      let ae1 = VarEnv.add_argument_locals env ae0 arg_names in
-      Serialization.deserialize env arg_tys ^^
-      G.concat_map (Var.set_val env ae1) (List.rev arg_names) ^^
->>>>>>> origin/master*)
       mk_body env ae1 ^^
       message_cleanup env sort
     ))
@@ -5710,31 +5674,13 @@
       G.(ae1, nop,
          dw_tag_no_children (Die.Variable(*FIXME: Constant?*) (name, at.left, typ, Int32.to_int ix)))
     | StoreHeap ->
-<<<<<<< HEAD
-      let ae1, ix = VarEnv.add_local_with_offset env ae name typ at 1l in
-      let alloc_code =
-        Tagged.obj env Tagged.MutBox [ compile_unboxed_zero ] ^^
-        G.i (LocalSet (nr ix)) in
-      (ae1, alloc_code, G.dw_tag_no_children (Die.Variable(*FIXME: Indirect?*) (name, at.left, typ, Int32.to_int ix)))
+      let ae1, i = VarEnv.add_local_with_heap_ind env ae name typ at in
+      let alloc_code = MutBox.alloc env ^^ G.i (LocalSet (nr i)) in
+      (ae1, alloc_code, G.dw_tag_no_children (Die.Variable(*FIXME: Indirect?*) (name, at.left, typ, Int32.to_int i)))
     | StoreStatic ->
-      let tag = bytes_of_int32 (Tagged.int_of_tag Tagged.MutBox) in
-      let zero = bytes_of_int32 0l in
-      let ptr = E.add_mutable_static_bytes env (tag ^ zero) in
-      E.add_static_root env ptr;
+      let ptr = MutBox.static env in
       let ae1 = VarEnv.add_local_heap_static ae name typ at ptr in
       G.(ae1, nop, G.dw_tag_no_children (Die.Variable(*FIXME: ByPtr?*) (name, at.left, typ, Int32.to_int ptr)))
-(*=======
-      let (ae1, i) = VarEnv.add_local_with_offset env ae name 1l in
-=======
-      let (ae1, i) = VarEnv.add_local_with_heap_ind env ae name in
->>>>>>> a4aeb7ce
-      let alloc_code = MutBox.alloc env ^^ G.i (LocalSet (nr i)) in
-      (ae1, alloc_code)
-    | StoreStatic ->
-      let ptr = MutBox.static env in
-      let ae1 = VarEnv.add_local_heap_static ae name ptr in
-      (ae1, G.nop)
->>>>>>> origin/master*)
 
 end (* AllocHow *)
 
@@ -7159,11 +7105,7 @@
       dw_ty ^^ G.dw_statement e.at ^^ code1 ^^ set_i ^^ orTrap env code2 ^^ get_j
   (* Async-wait lowering support features *)
   | DeclareE (name, _, e) ->
-<<<<<<< HEAD
-    let ae1, i = VarEnv.add_local_with_offset env ae name exp.note.Ir_def.Note.typ exp.at 1l in
-=======
-    let (ae1, i) = VarEnv.add_local_with_heap_ind env ae name in
->>>>>>> a4aeb7ce
+    let ae1, i = VarEnv.add_local_with_heap_ind env ae name exp.note.Ir_def.Note.typ exp.at in
     let sr, code = compile_exp env ae1 e in
     sr,
     MutBox.alloc env ^^ G.i (LocalSet (nr i)) ^^
