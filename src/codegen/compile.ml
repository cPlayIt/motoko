--- conflicted
+++ resolved
@@ -7186,12 +7186,7 @@
   let start_fun = compile_start_func env progs in
   let start_fi = E.add_fun env "start" start_fun in
   let start_fi_o = match E.mode env with
-<<<<<<< HEAD
-    | Flags.(ICMode | StubMode) -> Dfinity.export_init env start_fi; None
+    | Flags.(ICMode | RefMode) -> Dfinity.export_init env start_fi; None
     | Flags.(WasmMode | WASIMode) -> Some (nr start_fi) in
-=======
-    | Flags.ICMode | Flags.RefMode -> Dfinity.export_init env start_fi; None
-    | Flags.WasmMode | Flags.WASIMode-> Some (nr start_fi) in
->>>>>>> 849cfba0
 
   conclude_module env start_fi_o