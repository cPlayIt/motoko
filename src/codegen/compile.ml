--- conflicted
+++ resolved
@@ -5051,18 +5051,7 @@
         Serialization.deserialize env arg_tys ^^
         G.concat (List.rev setters) ^^
         mk_body env ae1 ^^
-<<<<<<< HEAD
         message_cleanup env sort
-=======
-        match sort with
-        | Type.Shared Type.Write ->
-          (* Collect garbage *)
-          G.i (Call (nr (E.built_in env "collect")))
-        | Type.Shared Type.Query ->
-          (* Don't collect *)
-          G.nop
-        | _ -> assert false
->>>>>>> 4df602f3
       ))
     | Flags.WasmMode, _ -> assert false
 
